--- conflicted
+++ resolved
@@ -10,11 +10,7 @@
  *
  * File contributors : Ulrich Kühne, Étienne André, Laure Petrucci, Dylan Marinho
  * Created           : 2010
-<<<<<<< HEAD
- * Last modified     : 2021/06/17
-=======
  * Last modified     : 2021/07/09
->>>>>>> 334cadb6
  *
  ************************************************************)
 
