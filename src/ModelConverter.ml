(************************************************************
 *
 *                       IMITATOR
 *
 * Laboratoire Spécification et Vérification (ENS Cachan & CNRS, France)
 * Université Paris 13, LIPN, CNRS, France
 *
 * Module description: Convert a parsing structure into an abstract model
 *
 * File contributors : Étienne André, Jaime Arias
 * Created           : 2009/09/09
 * Last modified     : 2019/05/29
 *
 ************************************************************)



(************************************************************)
(************************************************************)
(** Modules *)
(************************************************************)
(************************************************************)
open Exceptions
open OCamlUtilities
open ImitatorUtilities
open Options
open Automaton
open ParsingStructure
open AbstractModel
open ModelPrinter


(************************************************************)
(************************************************************)
(** Exceptions *)
(************************************************************)
(************************************************************)
(* When checking pi0 *)
exception InvalidPi0
(* When checking V0 *)
exception InvalidV0

(* For constraint conversion *)
exception False_exception



(************************************************************)
(************************************************************)
(** Global variables: saved data structures between model parsing and second file parsing *)
(************************************************************)
(************************************************************)

(*** HACK: at the end of model parsing, we will backup some data structures that will be used for reference valuation (pi0) / reference hyper-rectangle (v0) parsing and checking ***)
let saved_index_of_variables	= ref None
let saved_nb_parameters			= ref None
let saved_parameters			= ref None
let saved_parameters_names		= ref None
let saved_variables				= ref None



(************************************************************)
(************************************************************)
(** Model conversion *)
(************************************************************)
(************************************************************)

(** Checks if a update is a normal update *)
let is_normal_update = function
  | Normal _ -> true
  | _ -> false

(** Returns the value of a normal update *)
let get_normal_update_value = function
  | Normal u -> u
  | _ -> assert false

(** Returns the value of a conditonal update *)
let get_conditional_update_value = function
  | Condition u -> u
  | _ -> assert false

(*------------------------------------------------------------*)
(* Convert a ParsingStructure.tile_nature into a Result.tile_nature *)
(*------------------------------------------------------------*)
(*** TODO: this part has nothing to do with model conversion and should preferably go elsewhere… ***)
let convert_tile_nature = function
  | ParsingStructure.Good -> StateSpace.Good
  | ParsingStructure.Bad -> StateSpace.Bad
  | ParsingStructure.Unknown -> StateSpace.Unknown


(*------------------------------------------------------------*)
(* Convert a ParsingStructure.linear_expression into an array of coef and constant *)
(*------------------------------------------------------------*)
let array_of_coef_of_linear_expression index_of_variables constants linear_expression =
  (* Create an array of coef *)
  let array_of_coef = Array.make (Hashtbl.length index_of_variables) NumConst.zero in
  (* Create a zero constant *)
  let constant = ref NumConst.zero in

  (* Internal function to update the array for a linear term *)
  let update_array_linear_term mul_coef = function
    (* Case constant -> update the constant with the coef *)
    | Constant c -> constant := NumConst.add !constant (NumConst.mul c mul_coef);
      (* Case variables -> update the array with the coef  *)
    | Variable (coef, variable_name) ->
      (* Try to find the variable_index *)
      if Hashtbl.mem index_of_variables variable_name then (
        let variable_index = Hashtbl.find index_of_variables variable_name in
        (* Update the variable with its coef *)
        array_of_coef.(variable_index) <- NumConst.add array_of_coef.(variable_index) (NumConst.mul coef mul_coef);
        (* Try to find a constant *)
      ) else (
        if Hashtbl.mem constants variable_name then (
          (* Retrieve the value of the global constant *)
          let value = Hashtbl.find constants variable_name in
          (* Update the NumConst *)
          constant := NumConst.add !constant (NumConst.mul (NumConst.mul value coef) mul_coef);
        ) else (
          raise (InternalError ("Impossible to find the index of variable '" ^ variable_name ^ "' although this should have been checked before."))
        )
      );
  in

  (* Internal function to update the array for a linear expression *)
  let rec update_array_linear_expression = function
    | Linear_term lt -> update_array_linear_term NumConst.one lt
    | Linear_plus_expression (le, lt) ->
      (* Fill the array with le *)
      update_array_linear_expression le;
      (* Fill the array with lt *)
      update_array_linear_term NumConst.one lt;
    | Linear_minus_expression (le, lt) ->
      (* Fill the array with le *)
      update_array_linear_expression le;
      (* Fill the array with lt *)
      update_array_linear_term NumConst.minus_one lt;
  in
  (* Call the recursive function *)
  update_array_linear_expression linear_expression;
  (* Return the array of coef and the constant *)
  array_of_coef, !constant


(*------------------------------------------------------------*)
(* Convert an array of variable coef into a linear term *)
(*------------------------------------------------------------*)
let linear_term_of_array array_of_coef constant =
  (* Create an empty list of members *)
  let members = ref [] in
  (* Iterate on the coef *)
  Array.iteri (fun variable_index coef ->
      if NumConst.neq coef NumConst.zero then (
        (* Add the member *)
        members := (coef, variable_index) :: !members;
      );
    ) array_of_coef;
  (* Create the linear term *)
  LinearConstraint.make_pxd_linear_term !members constant


(*------------------------------------------------------------*)
(* Direct conversion of a ParsingStructure.linear_expression into a Linear_constraint.linear_term *)
(*------------------------------------------------------------*)
let linear_term_of_linear_expression index_of_variables constants linear_expression =
  let array_of_coef, constant = array_of_coef_of_linear_expression index_of_variables constants linear_expression in
  linear_term_of_array array_of_coef constant


(*------------------------------------------------------------*)
(* Perform the substraction of 2 NumConst array of same size *)
(*------------------------------------------------------------*)
let sub_array array1 array2 =
  (* Create the result *)
  let result = Array.make (Array.length array1) NumConst.zero in
  (* Iterate on both arrays *)
  for i = 0 to (Array.length array1) - 1 do
    (* Perform array1 - array2 *)
    result.(i) <- NumConst.sub array1.(i) array2.(i);
  done;
  (* Return the result *)
  result


(*------------------------------------------------------------*)
(* Convert a ParsingStructure.linear_constraint into a Constraint.linear_inequality *)
(*------------------------------------------------------------*)
let linear_inequality_of_linear_constraint index_of_variables constants (linexpr1, relop, linexpr2) =
  (* Get the array of variables and constant associated to the linear terms *)
  let array1, constant1 = array_of_coef_of_linear_expression index_of_variables constants linexpr1 in
  let array2, constant2 = array_of_coef_of_linear_expression index_of_variables constants linexpr2 in
  (* Consider the operator *)
  match relop with
  (* a < b <=> b - a > 0 *)
  | OP_L ->
    (* Create the array *)
    let array12 = sub_array array2 array1 in
    (* Create the constant *)
    let constant12 = NumConst.sub constant2 constant1 in
    (* Create the linear_term *)
    let linear_term = linear_term_of_array array12 constant12 in
    (* Return the linear_inequality *)
    LinearConstraint.make_pxd_linear_inequality linear_term LinearConstraint.Op_g
  (* 	(Constraint.substract_linear_terms lt2 lt1), Constraint.Op_g *)

  (* a <= b <=> b - a >= 0 *)
  | OP_LEQ ->
    (* Create the array *)
    let array12 = sub_array array2 array1 in
    (* Create the constant *)
    let constant12 = NumConst.sub constant2 constant1 in
    (* Create the linear_term *)
    let linear_term = linear_term_of_array array12 constant12 in
    (* Return the linear_inequality *)
    LinearConstraint.make_pxd_linear_inequality linear_term LinearConstraint.Op_ge
  (* 	(Constraint.substract_linear_terms lt2 lt1), Constraint.Op_ge *)

  (* a = b <=> b - a = 0 *)
  | OP_EQ ->
    (* Create the array *)
    let array12 = sub_array array2 array1 in
    (* Create the constant *)
    let constant12 = NumConst.sub constant2 constant1 in
    (* Create the linear_term *)
    let linear_term = linear_term_of_array array12 constant12 in
    (* Return the linear_inequality *)
    LinearConstraint.make_pxd_linear_inequality linear_term LinearConstraint.Op_eq

  (* 	(Constraint.substract_linear_terms lt1 lt2), Constraint.Op_eq *)

  (* a >= b <=> a - b >= 0 *)
  | OP_GEQ ->
    (* Create the array *)
    let array12 = sub_array array1 array2 in
    (* Create the constant *)
    let constant12 = NumConst.sub constant1 constant2 in
    (* Create the linear_term *)
    let linear_term = linear_term_of_array array12 constant12 in
    (* Return the linear_inequality *)
    LinearConstraint.make_pxd_linear_inequality linear_term LinearConstraint.Op_ge
  (* (Constraint.substract_linear_terms lt1 lt2), Constraint.Op_ge *)

  (* a > b <=> a - b > 0 *)
  | OP_G ->
    (* Create the array *)
    let array12 = sub_array array1 array2 in
    (* Create the constant *)
    let constant12 = NumConst.sub constant1 constant2 in
    (* Create the linear_term *)
    let linear_term = linear_term_of_array array12 constant12 in
    (* Return the linear_inequality *)
    LinearConstraint.make_pxd_linear_inequality linear_term LinearConstraint.Op_g
  (* (Constraint.substract_linear_terms lt1 lt2), Constraint.Op_g *)

  | OP_NEQ ->
    raise (InternalError("Inequality <> not yet supported"))


(*------------------------------------------------------------*)
(* Convert a ParsingStructure.convex_predicate into a Constraint.linear_constraint *)
(*------------------------------------------------------------*)
let linear_constraint_of_convex_predicate index_of_variables constants convex_predicate : LinearConstraint.pxd_linear_constraint =
  try(
    (* Compute a list of inequalities *)
    let linear_inequalities = List.fold_left
        (fun linear_inequalities linear_inequality ->
           match linear_inequality with
           | True_constraint -> linear_inequalities
           | False_constraint -> raise False_exception
           | Linear_constraint (linexpr1, relop, linexpr2) -> (linear_inequality_of_linear_constraint index_of_variables constants (linexpr1, relop, linexpr2)) :: linear_inequalities
        ) [] convex_predicate
    in LinearConstraint.make_pxd_constraint linear_inequalities
    (* Stop if any false constraint is found *)
  ) with False_exception -> LinearConstraint.pxd_false_constraint ()


(************************************************************)
(** Functions to get the variable names from the parsing structure *)
(************************************************************)

(*------------------------------------------------------------*)
(* Get all (possibly identical) names of variables in the header *)
(*------------------------------------------------------------*)
let get_declared_variable_names variable_declarations =
  let get_variables_and_constants =
    List.fold_left (fun (current_list, constants) (name, possible_value) ->
        match possible_value with
        (* If no value: add to names *)
        | None -> (name :: current_list , constants)
        (* Otherwise: add to constants *)
        | Some value -> (current_list , (name, value) :: constants)
      ) ([], [])
  in
  (* Get all (possibly identical) names of variables in one variable declaration and add it to the computed n-uple *)
  let get_variables_in_variable_declaration (clocks, discrete, parameters, constants, unassigned_constants) (var_type, list_of_names) =
    let new_list, new_constants = get_variables_and_constants list_of_names in
    match var_type with
    | ParsingStructure.Var_type_clock ->
      (List.rev_append new_list clocks, discrete, parameters, List.rev_append new_constants constants, unassigned_constants)
    | ParsingStructure.Var_type_constant ->
      (clocks, discrete, parameters, List.rev_append new_constants constants, List.rev_append new_list unassigned_constants)
    | ParsingStructure.Var_type_discrete ->
      (clocks, List.rev_append new_list discrete, parameters, List.rev_append new_constants constants, unassigned_constants)
    | ParsingStructure.Var_type_parameter ->
      (clocks, discrete, List.rev_append new_list parameters, List.rev_append new_constants constants, unassigned_constants)
  in
  let (clocks, discrete, parameters, constants, unassigned_constants) = List.fold_left get_variables_in_variable_declaration ([], [], [], [], []) variable_declarations in
  (* Do not reverse lists *)
  (clocks, discrete, parameters, constants, unassigned_constants)


(*------------------------------------------------------------*)
(* Get all (possibly identical) names of automata *)
(*------------------------------------------------------------*)
let get_declared_automata_names =
  List.map (fun (automaton_name, _, _) -> automaton_name)

(*------------------------------------------------------------*)
(* Get all (all different) names of synclabs *)
(*------------------------------------------------------------*)
let get_declared_synclabs_names =
  List.fold_left (fun synclabs_names (_, synclabs, _) -> list_union synclabs_names synclabs) []


(************************************************************)
(** Getting the variables used *)
(************************************************************)
(*** TODO: these 'get' functions could be merged with the 'check' functions 'check_automata' ***)

(* First define a string set structure *)
module StringSet = Set.Make(String)


(*------------------------------------------------------------*)
(* Gather all variable names used in a parsed_update_arithmetic_expression *)
(*------------------------------------------------------------*)
let rec get_variables_in_parsed_update_factor variables_used_ref = function
  | Parsed_UF_variable variable_name ->
    (* Add the variable name to the set and update the reference *)
    variables_used_ref := StringSet.add variable_name !variables_used_ref

  | Parsed_UF_constant _ -> ()

  | Parsed_UF_expression parsed_update_arithmetic_expression ->
    get_variables_in_parsed_update_arithmetic_expression variables_used_ref parsed_update_arithmetic_expression


and get_variables_in_parsed_update_term variables_used_ref = function
  | Parsed_UT_mul (parsed_update_term, parsed_update_factor)
  | Parsed_UT_div (parsed_update_term, parsed_update_factor) ->
    get_variables_in_parsed_update_term variables_used_ref parsed_update_term;
    get_variables_in_parsed_update_factor variables_used_ref parsed_update_factor

  | Parsed_UT_factor parsed_update_factor ->
    get_variables_in_parsed_update_factor variables_used_ref parsed_update_factor

(** Add variables names in the update expression *)
and get_variables_in_parsed_update_arithmetic_expression variables_used_ref = function
  | Parsed_UAE_plus (parsed_update_arithmetic_expression, parsed_update_term)
  | Parsed_UAE_minus (parsed_update_arithmetic_expression , parsed_update_term) ->
    get_variables_in_parsed_update_arithmetic_expression variables_used_ref parsed_update_arithmetic_expression;
    get_variables_in_parsed_update_term variables_used_ref parsed_update_term

  | Parsed_UAE_term parsed_update_term ->
    get_variables_in_parsed_update_term variables_used_ref parsed_update_term

(** Add variables names in normal and conditional updates *)
and get_variables_in_parsed_update variables_used_ref = function
  | Normal (_, arithmetic_expression) -> get_variables_in_parsed_update_arithmetic_expression variables_used_ref arithmetic_expression
  | Condition (bool_expr, update_list_if, update_list_else) -> (** recolect in bool exprs *)
    get_variables_in_parsed_boolean_expression variables_used_ref bool_expr;
    List.iter (fun (_, arithmetic_expression) ->
        get_variables_in_parsed_update_arithmetic_expression variables_used_ref arithmetic_expression
      ) (update_list_if@update_list_else)
and get_variables_in_parsed_boolean_expression variables_used_ref = function
  | And (bool_expr1, bool_expr2)
  | Or (bool_expr1, bool_expr2) ->
    get_variables_in_parsed_boolean_expression variables_used_ref bool_expr1;
    get_variables_in_parsed_boolean_expression variables_used_ref bool_expr2;
  | Not bool_expr -> get_variables_in_parsed_boolean_expression variables_used_ref bool_expr
  | Expression (arithmetic_expr1, _ (* relop *), arithmetic_expr2) ->
    get_variables_in_parsed_update_arithmetic_expression variables_used_ref arithmetic_expr1;
    get_variables_in_parsed_update_arithmetic_expression variables_used_ref arithmetic_expr2;
  | _ -> ()  (** add nothing *)

(*------------------------------------------------------------*)
(* Gather all variable names used in a linear_term *)
(*------------------------------------------------------------*)
let get_variables_in_linear_term variables_used_ref = function
  | Constant _ -> ()
  | Variable (_, variable_name) ->
    (* Add the variable name to the set and update the reference *)
    variables_used_ref := StringSet.add variable_name !variables_used_ref

(*------------------------------------------------------------*)
(* Gather all variable names used in a linear_expression *)
(*------------------------------------------------------------*)
let rec get_variables_in_linear_expression variables_used_ref = function
  | Linear_term linear_term -> get_variables_in_linear_term variables_used_ref linear_term
  | Linear_plus_expression (linear_expression, linear_term)
    ->
    get_variables_in_linear_expression variables_used_ref linear_expression;
    get_variables_in_linear_term variables_used_ref linear_term
  | Linear_minus_expression (linear_expression, linear_term)
    ->
    get_variables_in_linear_expression variables_used_ref linear_expression; get_variables_in_linear_term variables_used_ref linear_term


(*------------------------------------------------------------*)
(* Gather all variable names used in a linear_constraint *)
(*------------------------------------------------------------*)
let get_variables_in_linear_constraint variables_used_ref = function
  | True_constraint -> ()
  | False_constraint -> ()
  | Linear_constraint (linear_expression1, (*relop*)_, linear_expression2) ->
    get_variables_in_linear_expression variables_used_ref linear_expression1;
    get_variables_in_linear_expression variables_used_ref linear_expression2

(*------------------------------------------------------------*)
(* Gather all variable names used in the property definition *)
(*------------------------------------------------------------*)
let get_variables_in_property variables_used_ref = function
  | Parsed_unreachable_locations (parsed_unreachable_global_location_list) ->
    List.iter (fun parsed_unreachable_global_location ->
        List.iter (function
            | Parsed_unreachable_discrete parsed_discrete_constraint ->
              begin
                match parsed_discrete_constraint with
                | Parsed_discrete_l (variable_name, (*discrete_value*)_)
                | Parsed_discrete_leq (variable_name, (*discrete_value*)_)
                | Parsed_discrete_equal (variable_name, (*discrete_value*)_)
                | Parsed_discrete_geq (variable_name, (*discrete_value*)_)
                | Parsed_discrete_g (variable_name, (*discrete_value*)_)
                  -> variables_used_ref := StringSet.add variable_name !variables_used_ref
                | Parsed_discrete_interval (variable_name, (*discrete_value*)_, (*discrete_value*)_)
                  -> variables_used_ref := StringSet.add variable_name !variables_used_ref
              end
            | Parsed_unreachable_loc _ -> ()
          ) parsed_unreachable_global_location;
      ) parsed_unreachable_global_location_list

  (* if a2 then a1 has happened before *)
  | Action_precedence_acyclic _
  (* everytime a2 then a1 has happened before *)
  | Action_precedence_cyclic _
  (* everytime a2 then a1 has happened exactly once before *)
  | Action_precedence_cyclicstrict _
    -> ()

  (* a no later than d *)
  | Action_deadline (sync_name , duration)
    -> get_variables_in_linear_expression variables_used_ref duration

  (* if a2 then a1 happened within d before *)
  | TB_Action_precedence_acyclic ((*sync_name*)_, (*sync_name*)_, duration)
  (* everytime a2 then a1 happened within d before *)
  | TB_Action_precedence_cyclic ((*sync_name*)_, (*sync_name*)_, duration)
  (* everytime a2 then a1 happened once within d before *)
  | TB_Action_precedence_cyclicstrict ((*sync_name*)_, (*sync_name*)_, duration)

  (* if a1 then eventually a2 within d *)
  | TB_response_acyclic ((*sync_name*)_, (*sync_name*)_, duration)
  (* everytime a1 then eventually a2 within d *)
  | TB_response_cyclic ((*sync_name*)_, (*sync_name*)_, duration)
  (* everytime a1 then eventually a2 within d once before next *)
  | TB_response_cyclicstrict ((*sync_name*)_, (*sync_name*)_, duration)
    -> get_variables_in_linear_expression variables_used_ref duration

  (* sequence: a1, …, an *)
  | Sequence_acyclic _
  (* sequence: always a1, …, an *)
  | Sequence_cyclic _
    -> ()


(*------------------------------------------------------------*)
(* Gather all variable names used in a convex predicate *)
(*------------------------------------------------------------*)
let get_variables_in_convex_predicate variables_used_ref =
  List.iter (get_variables_in_linear_constraint variables_used_ref)


(* Get all variable names used in the parsing structure and return a set *)
let get_all_variables_used parsed_automata parsed_property_definition =
  (* Create a set structure for variable names *)
  let all_variables_used = ref StringSet.empty in

  (*** NOTE: we pass this set by reference ***)

  (* Gather in each automaton *)
  List.iter (fun (automaton_name, sync_name_list, locations) ->
      print_message Verbose_total ("      Gathering variables used in automaton " ^ automaton_name);

      (* Gather in each location *)
      List.iter (fun (location : parsed_location) ->
          print_message Verbose_total ("        Gathering variables used in location " ^ location.name);

          (* Gather in the cost *)
          begin
            match location.cost with
            | Some cost ->
              print_message Verbose_total ("          Gathering variables in used cost");
              get_variables_in_linear_expression all_variables_used cost;
            | None -> ()
          end;

          (* Gather in the stopwatches *)
          print_message Verbose_total ("          Gathering variables used in possible stopwatches");
          List.iter (fun stopwatch_name ->
              all_variables_used := StringSet.add stopwatch_name !all_variables_used
            ) location.stopped;

          (* Gather in the convex predicate *)
          print_message Verbose_total ("          Gathering variables in convex predicate");
          get_variables_in_convex_predicate all_variables_used location.invariant;

          (* Gather in transitions *)
          print_message Verbose_total ("          Gathering variables in transitions");
          List.iter (fun (convex_predicate, updates, (*sync*)_, (*target_location_name*)_) ->
              (* Gather in the convex predicate (guard) *)
              print_message Verbose_total ("            Gathering variables in convex predicate");
              get_variables_in_convex_predicate all_variables_used convex_predicate;

              (* Gather in the updates *)
              print_message Verbose_total ("            Gathering variables in updates");
              (* List.iter (fun (variable_name, arithmetic_expression) -> *)
              List.iter (fun update_expression ->
                  (*** NOTE: let us NOT consider that a reset is a 'use' of a variable; it must still be used in a guard, an invariant, in the right-hand side term of a reset, or a property, to be considered 'used' in the model ***)
                  (* First add the variable to be updated *)
                  (* 					all_variables_used := StringSet.add variable_name !all_variables_used; *)
                  (* Second add the variable names in the update expression *)
                  (* get_variables_in_parsed_update_arithmetic_expression all_variables_used arithmetic_expression; *)
                  get_variables_in_parsed_update all_variables_used update_expression
                ) updates;
            ) location.transitions;
        ) locations;
    ) parsed_automata;

  (* Now gather in property *)
  begin
    match parsed_property_definition with
    | None -> ()
    | Some parsed_property_definition ->
      get_variables_in_property all_variables_used parsed_property_definition;
  end;

  (* Return the set of variables actually used *)
  (*StringSet.elements *)!all_variables_used



(************************************************************)
(** Verification functions *)
(************************************************************)

(*------------------------------------------------------------*)
(* Check that variable names are all different, return false otherwise; warns if a variable is defined twice as the same type *)
(*------------------------------------------------------------*)
let check_variable_names clock_names discrete_names parameters_names constants =
  (* Warn if a variable is defined twice as the same type *)
  let warn_for_multiply_defined_variables list_of_variables =
    (* Compute the multiply defined variables *)
    let multiply_defined_variables = elements_existing_several_times list_of_variables in
    (* Print a warning for each of them *)
    List.iter (fun variable_name -> print_warning ("Multiply-declared variable '" ^ variable_name ^"'")) multiply_defined_variables;
  in
  warn_for_multiply_defined_variables clock_names;
  warn_for_multiply_defined_variables discrete_names;
  warn_for_multiply_defined_variables parameters_names;
  (* Check different from constants *)
  let different_from_constants l =
    try(
      List.iter (fun name ->
          if Hashtbl.mem constants name then (
            print_error ("Constant '" ^ name ^ "' is also defined as a variable.");
            raise False_exception;
          )
        ) l;
      true
    ) with False_exception -> false
  in
  (* Error for variables defined as different types *)
  let error_for_multiply_defined_variables l1 l2 =
    let inter = list_inter l1 l2 in
    match inter with
    | [] -> true
    | _ -> List.iter (fun variable_name -> print_error ("The variable '" ^ variable_name ^ "' is defined twice as two different types.")) inter; false
  in
  let check1 = error_for_multiply_defined_variables clock_names discrete_names in
  let check2 = error_for_multiply_defined_variables clock_names parameters_names in
  let check3 = error_for_multiply_defined_variables discrete_names parameters_names in
  let check4 = different_from_constants clock_names in
  let check5 = different_from_constants discrete_names in
  let check6 = different_from_constants parameters_names in
  check1 && check2 && check3 && check4 && check5 && check6


(*------------------------------------------------------------*)
(* Check that the names of automata are all different; return false otherwise *)
(*------------------------------------------------------------*)
let check_declared_automata_names automata_names =
  (* Compute the multiply defined variables *)
  let multiply_defined_names = elements_existing_several_times automata_names in
  (* Print an error for each of them *)
  match multiply_defined_names with
  | [] -> true
  | _ -> List.iter (fun variable_name -> print_error ("Several automata have name " ^ variable_name ^ ".")) multiply_defined_names; false


(*------------------------------------------------------------*)
(* Check that all locations of a given automaton are different *)
(*------------------------------------------------------------*)
let all_locations_different =
  (* Check for every automaton *)
  List.fold_left
    (fun all_different (automaton_name, _, locations) ->
       (* Get all the location names *)
       let locations =
         List.map (fun (location : parsed_location) -> location.name) locations in
       (* Look for multiply declared locations *)
       let multiply_declared_locations = elements_existing_several_times locations in
       List.iter (fun location_name -> print_error ("Several locations have name '" ^ location_name ^ "' in automaton '" ^ automaton_name ^ "'.")) multiply_declared_locations;
       if multiply_declared_locations = [] then all_different else false
    )
    true


(*------------------------------------------------------------*)
(* Generic function to test something in discrete updates *)
(*------------------------------------------------------------*)
(*** NOTE: f : variable_name -> bool is the function to check *)
let rec check_f_in_parsed_update_factor f = function
  | Parsed_UF_variable variable_name ->
    f variable_name

  | Parsed_UF_constant _ -> true

  | Parsed_UF_expression parsed_update_arithmetic_expression ->
    check_f_in_parsed_update_arithmetic_expression f parsed_update_arithmetic_expression


and check_f_in_parsed_update_term f = function
  | Parsed_UT_mul (parsed_update_term, parsed_update_factor)
  | Parsed_UT_div (parsed_update_term, parsed_update_factor) ->
    evaluate_and
      (check_f_in_parsed_update_term f parsed_update_term)
      (check_f_in_parsed_update_factor f parsed_update_factor)

  | Parsed_UT_factor parsed_update_factor ->
    check_f_in_parsed_update_factor f parsed_update_factor


and check_f_in_parsed_update_arithmetic_expression f = function
  | Parsed_UAE_plus (parsed_update_arithmetic_expression, parsed_update_term)
  | Parsed_UAE_minus (parsed_update_arithmetic_expression , parsed_update_term) ->
    evaluate_and
      (check_f_in_parsed_update_arithmetic_expression f parsed_update_arithmetic_expression)
      (check_f_in_parsed_update_term f parsed_update_term)

  | Parsed_UAE_term parsed_update_term ->
    check_f_in_parsed_update_term f parsed_update_term


(*------------------------------------------------------------*)
(* Check that all variables are defined in a discrete update *)
(*------------------------------------------------------------*)
let all_variables_defined_in_parsed_update_arithmetic_expression variable_names constants =
  check_f_in_parsed_update_arithmetic_expression (fun variable_name ->
      if not (List.mem variable_name variable_names) && not (Hashtbl.mem constants variable_name) then(
        print_error ("The variable '" ^ variable_name ^ "' used in an arithmetic expression was not declared."); false
      ) else true
    )


(*------------------------------------------------------------*)
(* Check that only discrete variables are used in a discrete update *)
(*------------------------------------------------------------*)
let check_only_discretes_in_parsed_update_arithmetic_expression index_of_variables type_of_variables constants =
  check_f_in_parsed_update_arithmetic_expression (fun variable_name ->
      (* Case constant: no problem *)
      if Hashtbl.mem constants variable_name then true
      else (
        (* Get the type of the variable *)
        try(
          let variable_index =
            Hashtbl.find index_of_variables variable_name
          in
          type_of_variables variable_index = Var_type_discrete
        ) with Not_found -> (
            (* Variable not found! *)
            (*** TODO: why is this checked here…? It should have been checked before ***)
            print_error ("The variable '" ^ variable_name ^ "' used in an update was not declared.");
            false
          )
      )
    )


(*------------------------------------------------------------*)
(* Check that a parsed_update_arithmetic_expression contains non-constant at only selected parts *)
(*------------------------------------------------------------*)
let valuate_parsed_update_arithmetic_expression constants =

  let rec check_constants_in_parsed_update_arithmetic_expression_rec = function
    | Parsed_UAE_plus (parsed_update_arithmetic_expression, parsed_update_term)
    | Parsed_UAE_minus (parsed_update_arithmetic_expression, parsed_update_term) ->
      evaluate_and
        (check_constants_in_parsed_update_arithmetic_expression_rec parsed_update_arithmetic_expression)
        (check_constants_in_parsed_update_term parsed_update_term)
    | Parsed_UAE_term parsed_update_term ->
      check_constants_in_parsed_update_term parsed_update_term

  and check_constants_in_parsed_update_term = function
    | Parsed_UT_mul (parsed_update_term, parsed_update_factor) ->
      (* Constants only forbidden in the parsed_update_term *)
      check_constants_in_parsed_update_term parsed_update_term
    | Parsed_UT_div (parsed_update_term, parsed_update_factor) ->
      (* Constants only forbidden in the parsed_update_factor *)
      check_constants_in_parsed_update_factor parsed_update_factor
    | Parsed_UT_factor parsed_update_factor -> check_constants_in_parsed_update_factor parsed_update_factor

  and check_constants_in_parsed_update_factor = function
    | Parsed_UF_variable variable_name ->
      if Hashtbl.mem constants variable_name then (
        true
      ) else (
        print_error ("Variable '" ^ variable_name ^ "' cannot be used at this place in an update.");
        false
      )
    | Parsed_UF_constant var_value -> true
    | Parsed_UF_expression parsed_update_arithmetic_expression -> check_constants_in_parsed_update_arithmetic_expression_rec parsed_update_arithmetic_expression

  in check_constants_in_parsed_update_arithmetic_expression_rec


(*------------------------------------------------------------*)
(* Check that all variables are defined in a linear_term *)
(*------------------------------------------------------------*)
let all_variables_defined_in_linear_term variable_names constants = function
  | Constant _ -> true
  | Variable (_, variable_name) -> if not (List.mem variable_name variable_names) && not (Hashtbl.mem constants variable_name) then(
      print_error ("The variable '" ^ variable_name ^ "' used in a linear constraint was not declared."); false
    ) else true


(*------------------------------------------------------------*)
(* Check that all variables are defined in a linear_expression *)
(*------------------------------------------------------------*)
let rec all_variables_defined_in_linear_expression variable_names constants = function
  | Linear_term linear_term -> all_variables_defined_in_linear_term variable_names constants linear_term
  | Linear_plus_expression (linear_expression, linear_term)
    -> evaluate_and (all_variables_defined_in_linear_expression variable_names constants linear_expression) (all_variables_defined_in_linear_term variable_names constants linear_term)
  | Linear_minus_expression (linear_expression, linear_term)
    -> evaluate_and (all_variables_defined_in_linear_expression variable_names constants linear_expression) (all_variables_defined_in_linear_term variable_names constants linear_term)


(*------------------------------------------------------------*)
(* Check that all variables are defined in a linear_constraint *)
(*------------------------------------------------------------*)
let all_variables_defined_in_linear_constraint variable_names constants = function
  | True_constraint -> true
  | False_constraint -> true
  | Linear_constraint (linear_expression1, relop, linear_expression2) ->
    evaluate_and (all_variables_defined_in_linear_expression variable_names constants linear_expression1)
      (all_variables_defined_in_linear_expression variable_names constants linear_expression2)


(*------------------------------------------------------------*)
(* Check that all variables are defined in a convex predicate *)
(*------------------------------------------------------------*)
let all_variables_defined_in_convex_predicate variable_names constants =
  List.fold_left
    (fun all_defined linear_constraint ->
       evaluate_and all_defined (all_variables_defined_in_linear_constraint variable_names constants linear_constraint)
    )
    true


(*------------------------------------------------------------*)
(* Generic function to test something in linear expressions *)
(*------------------------------------------------------------*)
let rec check_f_in_linear_expression f index_of_variables type_of_variables constants = function
  | Linear_term linear_term ->
    f index_of_variables type_of_variables constants linear_term
  | Linear_plus_expression (linear_expression, linear_term) ->
    check_f_in_linear_expression f index_of_variables type_of_variables constants linear_expression
    && f index_of_variables type_of_variables constants linear_term
  | Linear_minus_expression (linear_expression, linear_term) ->
    check_f_in_linear_expression f index_of_variables type_of_variables constants linear_expression
    && f index_of_variables type_of_variables constants linear_term


(*------------------------------------------------------------*)
(* Check that a linear expression contains only discrete variables and constants *)
(*------------------------------------------------------------*)
let only_discrete_in_linear_term index_of_variables type_of_variables constants = function
  | Constant _ -> true
  | Variable (_, variable_name) ->
    (* Constants are allowed *)
    (Hashtbl.mem constants variable_name)

    (* Or discrete *)
    ||
    try(
      let variable_index =
        Hashtbl.find index_of_variables variable_name
      in
      type_of_variables variable_index = Var_type_discrete
    ) with Not_found -> (
        (* Variable not found! *)
        (*** TODO: why is this checked here…? It should have been checked before ***)
        print_error ("The variable '" ^ variable_name ^ "' used in an update was not declared.");
        false
      )

let only_discrete_in_linear_expression = check_f_in_linear_expression only_discrete_in_linear_term

(*------------------------------------------------------------*)
(* Check that a linear expression contains no variables (neither discrete nor clock) *)
(*------------------------------------------------------------*)
let no_variables_in_linear_term index_of_variables type_of_variables constants = function
  | Constant _ -> true
  | Variable (_, variable_name) ->
    (* Constants are allowed *)
    (Hashtbl.mem constants variable_name)
    (* Or parameter *)
    ||
    let variable_index = Hashtbl.find index_of_variables variable_name in
    type_of_variables variable_index = Var_type_parameter

let no_variables_in_linear_expression = check_f_in_linear_expression no_variables_in_linear_term



(*------------------------------------------------------------*)
(* Check that an update is well formed *)
(*------------------------------------------------------------*)
let check_update index_of_variables type_of_variables variable_names removed_variable_names constants automaton_name update =

  let check_update_normal (variable_name, arithmetic_expression) =
    (* Check whether this variable is to be removed because unused elswhere than in resets *)
    let to_be_removed = List.mem variable_name removed_variable_names in

    (* Get the index of the variable *)
    let index, declared = try (Hashtbl.find index_of_variables variable_name, true)
      with Not_found -> (
          if to_be_removed then 0, true else (
            print_error ("The variable '" ^ variable_name ^ "' used in an update in automaton '" ^ automaton_name ^ "' was not declared."); 0, false
          )
        )
    in

    if not declared then false else (
      (* Only check the rest if the variable is not to be removed *)
      if to_be_removed then true else (
        (* Get the type of the variable *)
        print_message Verbose_total ("                Getting the type of the variable'" ^ variable_name ^ "'");

        let type_of_variable = try (type_of_variables index)
          with Invalid_argument comment -> (
              raise (InternalError ("The variable '" ^ variable_name ^ "' was not found in '" ^ automaton_name ^ "', although this has been checked before. OCaml says: " ^ comment ^ "."))
            ) in

        print_message Verbose_total ("                Checking the type of the variable '" ^ variable_name ^ "'");
        match type_of_variable with
        (* Type clock: allow any linear term in updates: so just check that variables have been declared *)
        | AbstractModel.Var_type_clock ->
          print_message Verbose_total ("                A clock!");
          all_variables_defined_in_parsed_update_arithmetic_expression variable_names constants arithmetic_expression

        (* Case of a discrete var.: allow only an arithmetic expression of constants and discrete *)
        | AbstractModel.Var_type_discrete ->
          print_message Verbose_total ("                A discrete!");
          let result = check_only_discretes_in_parsed_update_arithmetic_expression index_of_variables type_of_variables constants arithmetic_expression in
          if not result then
            (print_error ("The variable '" ^ variable_name ^ "' is a discrete and its update can only be an arithmetic expression over constants and discrete variables in automaton '" ^ automaton_name ^ "'."); false)
          else (
            print_message Verbose_total ("                Check passed.");
            true
          )
        (* Case of a parameter: forbidden! *)
        | AbstractModel.Var_type_parameter -> print_error ("The variable '" ^ variable_name ^ "' is a parameter and cannot be updated in automaton '" ^ automaton_name ^ "'."); false
      )
    )
  in
  (* Print some information *)
  print_message Verbose_total ("              Checking one update");

  match update with
  | Normal update -> check_update_normal update
  | Condition (_, updates_if, updates_else) ->
    List.fold_left (fun acc u ->
        (check_update_normal u) && acc
      ) true (updates_if@updates_else)


(*------------------------------------------------------------*)
(* Check that a sync is well formed *)
(*------------------------------------------------------------*)
let check_sync sync_name_list automaton_name = function
  | Sync sync_name ->  if not (List.mem sync_name sync_name_list) then (
      print_error ("The sync label '" ^ sync_name ^ "' used in automaton '" ^ automaton_name ^ "' was not declared for this automaton."); false)
    else true
  | NoSync -> true

(*------------------------------------------------------------*)
(* Check that a sync is used in all the automata where it is declared *)
(*------------------------------------------------------------*)
let synclab_used_everywhere automata synclab_name =
  (* Try to find the synclab in all the automaton where it is declared *)
  try(
    (* Check each automaton *)
    List.iter (fun (automaton_name, sync_name_list, locations) ->
        (* Only check if the synclab is declared here *)
        if List.mem synclab_name sync_name_list then(
          (* Check that at least one location contains the synclab *)
          if not (List.exists (fun (location : parsed_location) ->
              (* Check that at least one transition contains the synclab *)
              List.exists (fun (_, _, sync, _) -> sync = (Sync synclab_name)) location.transitions
            ) locations ) then (
            (* No location contains the synclab: warning and exception (to save a bit of time) *)
            (*** TODO: perform exhaustive search, i.e., remove the exception mechanism ***)
            print_warning ("The synclab '" ^ synclab_name ^ "' is not used in (at least) the automaton '" ^ automaton_name ^ "' where it is declared: it will thus be removed from the whole model.");
            raise Not_found;
          );
        );
      ) automata;
    (* The synclab was found everywhere: true *)
    true
    (* At least one automata does not use the synclab : false *)
  ) with Not_found -> false


(*------------------------------------------------------------*)
(* Check that all variables mentioned in a list of stopwatches exist and are clocks *)
(*------------------------------------------------------------*)
let check_stopwatches index_of_variables type_of_variables stopwatches =
  let ok = ref true in
  List.iter (fun stopwatch ->
      (* Get variable name *)
      try (
        let variable_index = Hashtbl.find index_of_variables stopwatch in
        if type_of_variables variable_index != Var_type_clock then (
          print_error ("The variable '" ^ stopwatch ^ "' that should be stopped is not defined as a clock.");
          ok := false;
        );
      ) with Not_found -> (
          print_error ("The variable '" ^ stopwatch ^ "' that should be stopped is not defined.");
          ok := false;
        );
    ) stopwatches;
  !ok


(*------------------------------------------------------------*)
(* Check that the automata are well-formed *)
(*------------------------------------------------------------*)
let check_automata index_of_variables type_of_variables variable_names removed_variable_names index_of_automata locations_per_automaton constants automata =
  let well_formed = ref true in

  (* Check each automaton *)
  List.iter (fun (automaton_name, sync_name_list, locations) ->
      print_message Verbose_total ("      Checking automaton " ^ automaton_name);
      (* Get the index of the automaton *)
      let index = try (Hashtbl.find index_of_automata automaton_name) with
          Not_found -> raise (InternalError ("Impossible to find the index of automaton '" ^ automaton_name ^ "'."))
      in
      (* Check each location *)
      List.iter (fun (location : parsed_location) ->
          print_message Verbose_total ("        Checking location " ^ location.name);
          (* Check that the location_name exists (which is obvious) *)
          if not (in_array location.name locations_per_automaton.(index)) then(
            print_error ("The location '" ^ location.name ^ "' declared in automaton '" ^ automaton_name ^ "' does not exist.");
            well_formed := false);

          (* Check the cost *)
          begin
            match location.cost with
            | Some cost ->
              print_message Verbose_total ("          Checking cost");
              if not (all_variables_defined_in_linear_expression variable_names constants cost) then well_formed := false;
            | None -> ()
          end;

          (* Check the stopwatches *)
          print_message Verbose_total ("          Checking possible stopwatches");
          if not (check_stopwatches index_of_variables type_of_variables location.stopped) then well_formed := false;


          (* Check the convex predicate *)

          (*** TODO: preciser quel automate et quelle location en cas d'erreur ***)

          print_message Verbose_total ("          Checking convex predicate");
          if not (all_variables_defined_in_convex_predicate variable_names constants location.invariant) then well_formed := false;


          (* Check transitions *)
          print_message Verbose_total ("          Checking transitions");
          List.iter (fun (convex_predicate, updates, sync, target_location_name) ->
              (* Check the convex predicate *)
              print_message Verbose_total ("            Checking convex predicate");
              if not (all_variables_defined_in_convex_predicate variable_names constants convex_predicate) then well_formed := false;
              (* Check the updates *)
              print_message Verbose_total ("            Checking updates");
              List.iter (fun update -> if not (check_update index_of_variables type_of_variables variable_names removed_variable_names constants automaton_name update) then well_formed := false) updates;
              (* Check the sync *)
              print_message Verbose_total ("            Checking sync name ");
              if not (check_sync sync_name_list automaton_name sync) then well_formed := false;
              (* Check that the target location exists for this automaton *)
              if not (in_array target_location_name locations_per_automaton.(index)) then(
                print_error ("The target location '" ^ target_location_name ^ "' used in automaton '" ^ automaton_name ^ "' does not exist.");
                well_formed := false);
            ) location.transitions;
        ) locations;
    ) automata;

  (* Return whether the automata passed the tests *)
  !well_formed


(*------------------------------------------------------------*)
(* Check that the init_definition are well-formed *)
(*------------------------------------------------------------*)
let check_init discrete variable_names removed_variable_names constants index_of_variables type_of_variables automata automata_names index_of_automata locations_per_automaton init_definition observer_automaton =
  let well_formed = ref true in
  (* Check that (automaton / location / variable) names exist in each predicate *)
  List.iter (function
      | Loc_assignment (automaton_name, location_name) ->
        (* Check that the automaton_name exists *)
        let index, exists = try (Hashtbl.find index_of_automata automaton_name, true) with
            Not_found -> (print_error ("The automaton '" ^ automaton_name ^ "' mentioned in the init definition does not exist."); well_formed := false; 0, false) in
        (* Check that the location_name exists (only if the automaton_name exists) *)
        if exists && not (in_array location_name locations_per_automaton.(index)) then (
          print_error ("The location '" ^ location_name ^ "' mentioned in the init definition does not exist in automaton '" ^ automaton_name ^ "'."); well_formed := false
        )
      | Linear_predicate linear_constraint ->
        begin
          (*** NOTE: do not check linear constraints made of a variable to be removed compared to a linear term ***)
          match linear_constraint with
          | Linear_constraint (Linear_term (Variable (_, variable_name)), _ , linear_expression) when List.mem variable_name removed_variable_names ->
            print_message Verbose_total ("Variable '" ^ variable_name ^ "' is compared to a linear term, but will be removed: no check." );
            (* Still check the second term *)
            if not (all_variables_defined_in_linear_expression variable_names constants linear_expression) then well_formed := false;
            (* General case: check *)
          | _ -> if not (all_variables_defined_in_linear_constraint variable_names constants linear_constraint) then well_formed := false;
        end
    ) init_definition;

  (* Get all the Loc_assignment *)
  let loc_assignments, init_inequalities = List.partition (function
      | Loc_assignment _ -> true
      | Linear_predicate _ -> false
    ) init_definition in
  (* Make pairs (automaton_name, location_name) *)
  let initial_locations = List.map (function
      | Loc_assignment (automaton_name, location_name) -> (automaton_name, location_name)
      | _ -> raise (InternalError "Something else than a Loc_assignment was found in a Loc_assignment list")
    ) loc_assignments in

  (* Check that every automaton is given at most one initial location *)
  let init_locations_for_automata = Hashtbl.create (List.length automata) in
  List.iter (fun (automaton_name, location_name) ->
      (* Check if this automaton was already given an initial location before *)
      if Hashtbl.mem init_locations_for_automata automaton_name then(
        (* Get the initial location already declared previously *)
        let previous_location = Hashtbl.find init_locations_for_automata automaton_name in
        (* If identical : only warns *)
        if location_name = previous_location then (
          print_warning ("The automaton '" ^ automaton_name ^ "' is assigned twice the initial location '" ^ location_name ^ "' in the init definition.");
          (* If different : error *)
        ) else (
          print_error ("The automaton '" ^ automaton_name ^ "' is assigned several different locations in the init definition.");
          well_formed := false;
        );
        (* If not already given : add it *)
      ) else (
        Hashtbl.add init_locations_for_automata automaton_name location_name;
      );
    ) initial_locations;
  (* Check that every automaton is given at least one initial location *)
  List.iter (fun automaton_index ->
      let is_observer i = match observer_automaton with
        | None -> false
        | Some observer_id -> i = observer_id
      in
      (* No check for the observer (will be added later) *)
      if not (is_observer automaton_index) then (
        (* Get the name *)
        let automaton_name = automata_names automaton_index in
        (* Look for it in the hash table *)
        if not (Hashtbl.mem init_locations_for_automata automaton_name) then (
          (* Error *)
          print_error ("The automaton '" ^ automaton_name ^ "' is not given any initial location in the init definition.");
          well_formed := false;
        );
      );
    ) automata;

  (* Remove the inequalities of which the left-hand term is a removed variable *)
  let filtered_init_inequalities = List.filter (function
      | Linear_predicate (Linear_constraint (Linear_term (Variable (_, variable_name)), _ , _)) ->
        (* Filter out if the left-hand is in the removed variable names *)
        not (List.mem variable_name removed_variable_names)
      (* Any other combination is OK *)
      | _ ->
        true
    ) init_inequalities
  in

  (* Partition the init inequalities between the discrete init assignments, and other inequalities *)
  let discrete_init, other_inequalities = List.partition (function
      (* Check if the left part is only a variable name *)
      | Linear_predicate (Linear_constraint (Linear_term (Variable (_, variable_name)), _ , _)) ->
        let is_discrete =
          (* Try to get the variable index *)
          if (Hashtbl.mem index_of_variables variable_name) then (
            let variable_index =  Hashtbl.find index_of_variables variable_name in
            (* Keep if this is a discrete *)
            type_of_variables variable_index = Var_type_discrete
          ) else (
            (* Case constant *)
            if (Hashtbl.mem constants variable_name) then false
            else (
              (* Otherwise: problem! *)
              raise (InternalError ("The variable '" ^ variable_name ^ "' mentioned in the init definition does not exist."));
            ))
        in is_discrete
      (* Otherwise false *)
      | _ -> false
    ) filtered_init_inequalities in

  (* Check that every discrete variable is given only one (rational) initial value *)
  let init_values_for_discrete = Hashtbl.create (List.length discrete) in
  List.iter (fun lp ->
      match lp with
      | Linear_predicate (Linear_constraint (Linear_term (Variable (coeff, discrete_name)), op , expression)) ->
        if NumConst.neq coeff NumConst.one then (
          print_error ("The discrete variable '" ^ discrete_name ^ "' must have a coeff 1 in the init definition.");
          well_formed := false;
        );
        (* Check if the assignment is well formed, and keep the discrete value *)
        let discrete_value =
          match (op, expression) with
          (* Simple constant: OK *)
          | (OP_EQ, Linear_term (Constant c)) -> c
          (* Constant: OK *)
          | (OP_EQ, Linear_term (Variable (coef, variable_name))) ->
            (* Get the value of  the variable *)
            let value = Hashtbl.find constants variable_name in
            NumConst.mul coef value
          | _ -> print_error ("The initial value for discrete variable '" ^ discrete_name ^ "' must be given in the form '" ^ discrete_name ^ " = c', where c is an integer, a rational or a constant.");
            well_formed := false;
            NumConst.zero
        in
        (* Get the variable index *)
        let discret_index =  Hashtbl.find index_of_variables discrete_name in
        (* Check if it was already declared *)
        if Hashtbl.mem init_values_for_discrete discret_index then(
          print_error ("The discrete variable '" ^ discrete_name ^ "' is given an initial value several times in the init definition.");
          well_formed := false;
        ) else (
          (* Else add it *)
          Hashtbl.add init_values_for_discrete discret_index discrete_value;
        );
      | _ -> raise (InternalError ("Must have this form since it was checked before."))
    ) discrete_init;

  (* Check that every discrete variable is given at least one (rational) initial value (if not: warns) *)
  List.iter (fun discrete_index ->
      if not (Hashtbl.mem init_values_for_discrete discrete_index) then(
        print_warning ("The discrete variable '" ^ (List.nth variable_names discrete_index) ^ "' was not given an initial value in the init definition: it will be assigned to 0.");
        Hashtbl.add init_values_for_discrete discrete_index NumConst.zero
      );
    ) discrete;

  (* Convert the Hashtbl to pairs (discrete_index, init_value) *)
  let discrete_values_pairs =
    List.map (fun discrete_index ->
        discrete_index, Hashtbl.find init_values_for_discrete discrete_index
      ) discrete
  in

  (* Check that no discrete variable is used in other inequalities (warns if yes) *)
  (**** TO DO ****) (*use 'other_inequalities' *)

  (* Return whether the init declaration passed the tests *)
  discrete_values_pairs, !well_formed




(************************************************************)
(** Verification functions dedicated to property declaration *)
(************************************************************)

(*------------------------------------------------------------*)
(* Local functions checking existence of a name in property specifications
 * May print warnings or errors
*)
(*------------------------------------------------------------*)
let check_automaton_name index_of_automata automaton_name =
  if not (Hashtbl.mem index_of_automata automaton_name)
  then (
    print_error ("The automaton name '" ^ automaton_name ^ "' used in the correctness property does not exist.");
    false
  )
  else true

(*------------------------------------------------------------*)
let check_location_name index_of_locations automaton_index automaton_name location_name =
  if not (Hashtbl.mem index_of_locations.(automaton_index) location_name)
  then (
    print_error ("The location name '" ^ location_name ^ "' used in the correctness property does not exist in automaton '" ^ automaton_name ^ "'.");
    false
  )
  else true

(*------------------------------------------------------------*)
let check_action_name index_of_actions action_name =
  if not (Hashtbl.mem index_of_actions action_name)
  then (
    print_error ("The action '" ^ action_name ^ "' used in the correctness property does not exist in this model.");
    false
  )
  else true


(*------------------------------------------------------------*)
(* Check a list of local location declaration (i.e., of the form 'loc[automaton] = location')
 * Return a list of unreachable_location, and a Boolean encoding whether all checks passed
 * May print warnings or errors
*)
(*------------------------------------------------------------*)
let check_and_convert_unreachable_local_locations index_of_automata index_of_locations parsed_unreachable_locations =
  (* Create a hash table to check for double declarations *)
  let hashtable = Hashtbl.create (Hashtbl.length index_of_automata) in

  (* Global check *)
  let checks_passed = ref true in

  (* Iterate on parsed_unreachable_locations and check for names *)
  List.iter(fun parsed_unreachable_predicate ->
      let automaton_name , location_name =
        match parsed_unreachable_predicate with
        | Parsed_unreachable_loc (automaton_name , location_name) -> automaton_name , location_name
        | _ -> raise (InternalError("Expecting a Parsed_unreachable_loc, which should have been checked earlier."))
      in
      (* Check automaton name *)
      let check1 = check_automaton_name index_of_automata automaton_name in

      (* Check location name *)
      let check2 =
        (* Only perform check2 if check1 passed *)
        if not check1 then false else(
          (* Retrieve automaton index *)
          let automaton_index = Hashtbl.find index_of_automata automaton_name in
          (* Check location name for this automaton *)
          check_location_name index_of_locations automaton_index automaton_name location_name
        )
      in

      (* Check whether another location was declared for this automaton and, if not, store the location *)
      let check3 = if Hashtbl.mem hashtable automaton_name then(
          (* Retrieve former location name *)
          let old_name = Hashtbl.find hashtable automaton_name in
          (* If same name: just warning *)
          if old_name = location_name then(
            (* Warning *)
            print_warning ("Automaton '" ^ automaton_name ^ "' is assigned several times to location name '" ^ location_name ^ "' in the correctness property.");
            (* No problem *)
            true
          )else(
            (* Otherwise: error *)
            print_warning ("Automaton '" ^ automaton_name ^ "' is assigned to several different location names (e.g., '" ^ location_name ^ "' and '" ^ old_name ^ "') in the correctness property.");
            (* Problem *)
            false
          )
        ) else (
          (* Add to hash table *)
          Hashtbl.add hashtable automaton_name location_name;
          (* No problem *)
          true
        )
      in

      (* Update checks *)
      checks_passed := !checks_passed && check1 && check2 && check3;

    ) parsed_unreachable_locations;

  (* If problem: returns dummy result *)
  if not !checks_passed then(
    [] , false
  )else(
    (* Return all pairs 'loc[automaton] = location' *)
    let pairs = Hashtbl.fold (fun automaton_name location_name former_pairs ->
        (* Retrieve automaton index (no test because was tested earlier) *)
        let automaton_index = Hashtbl.find index_of_automata automaton_name in
        (* Retrieve location index (no test because was tested earlier) *)
        let location_index = Hashtbl.find index_of_locations.(automaton_index) location_name in
        (* Add new pair *)
        (automaton_index, location_index) :: former_pairs
      ) hashtable [] in
    pairs , true
  )


(*------------------------------------------------------------*)
(* Check a list of discrete constraints declaration (i.e., of the form 'd ~ constant(s)')
 * Return a list of discrete_constraint, and a Boolean encoding whether all checks passed
 * May print warnings or errors
*)
(*------------------------------------------------------------*)
let check_and_convert_unreachable_discrete_constraints index_of_variables type_of_variables variable_names discrete parsed_unreachable_locations =
  (* Create a hash table to check for double declarations *)
  let hashtable = Hashtbl.create (List.length discrete) in

  (*(* Horrible hack: store not the constants, but their string representation (to allow for a quick representation of single constants and pairs of constants in intervals) *)
    	let string_of_parsed_discrete_constraint = function
    		| Parsed_discrete_l (_ , v)
    			-> "<" ^ (NumConst.string_of_numconst v)
    		| Parsed_discrete_leq (_ , v)
    			-> "<=" ^ (NumConst.string_of_numconst v)
    		| Parsed_discrete_equal (_ , v)
    			-> "=" ^ (NumConst.string_of_numconst v)
    		| Parsed_discrete_geq (_ , v)
    			-> ">=" ^ (NumConst.string_of_numconst v)
    		| Parsed_discrete_g (_ , v)
    			-> ">" ^ (NumConst.string_of_numconst v)
    		| Parsed_discrete_interval (_ , min_bound, max_bound)
    			-> " in [" ^ (NumConst.string_of_numconst min_bound)
    					^ " .. "
    					^ (NumConst.string_of_numconst max_bound)
    					^ "]"
    	in*)

  (* Local function to convert a parsed constraint into an abstract discrete constraint *)
  (*** NOTE: will only be called once the discrete variable name has been checked for name and type ***)
  let convert_discrete_constraint = function
    | Parsed_discrete_l (discrete_name , v)
      -> Discrete_l (Hashtbl.find index_of_variables discrete_name , v)
    | Parsed_discrete_leq (discrete_name , v)
      -> Discrete_leq (Hashtbl.find index_of_variables discrete_name , v)
    | Parsed_discrete_equal (discrete_name , v)
      -> Discrete_equal (Hashtbl.find index_of_variables discrete_name , v)
    | Parsed_discrete_geq (discrete_name , v)
      -> Discrete_geq (Hashtbl.find index_of_variables discrete_name , v)
    | Parsed_discrete_g (discrete_name , v)
      -> Discrete_g (Hashtbl.find index_of_variables discrete_name , v)
    | Parsed_discrete_interval (discrete_name , min_bound, max_bound)
      -> Discrete_interval (Hashtbl.find index_of_variables discrete_name , min_bound, max_bound)
  in

  (* Global check *)
  let checks_passed = ref true in

  (* Iterate on parsed_unreachable_predicate and check for names and values *)
  List.iter(fun parsed_unreachable_predicate ->
      let parsed_discrete_constraint =
        match parsed_unreachable_predicate with
        | Parsed_unreachable_discrete parsed_discrete_constraint -> parsed_discrete_constraint
        | _ -> raise (InternalError("Expecting a Parsed_unreachable_discrete, which should have been checked earlier."))
      in

      (* Get discrete variable name *)
      let discrete_name = match parsed_discrete_constraint with
        | Parsed_discrete_l (variable_name , _)
        | Parsed_discrete_leq (variable_name , _)
        | Parsed_discrete_equal (variable_name , _)
        | Parsed_discrete_geq (variable_name , _)
        | Parsed_discrete_g (variable_name , _)
          -> variable_name
        | Parsed_discrete_interval (variable_name , _, _)
          -> variable_name
      in

      (* Check discrete name and type *)
      let check1 =
        (* 1a. Check for name *)
        if not (Hashtbl.mem index_of_variables discrete_name) then(
          (* Print error *)
          print_error ("The discrete variable '" ^ discrete_name ^ "' used in the correctness property does not exist in this model.");
          (* Problem *)
          false
          (* 1b. Check for type *)
        )else(
          (* Get variable index *)
          (*** NOTE: safe because Hashtbl.mem was checked in test 1a ***)
          let variable_index = Hashtbl.find index_of_variables discrete_name in
          (* Check type *)
          let variable_type = type_of_variables variable_index in
          if variable_type <> Var_type_discrete then(
            (* Print error *)
            print_error ("The variable '" ^ discrete_name ^ "' used in the correctness property must be a discrete variable (clocks and parameters are not allowed at this stage).");
            (* Problem *)
            false
          )else true
        )
      in

      (* Check value1 <= value2 *)
      let check2 = match parsed_discrete_constraint with
        | Parsed_discrete_l _
        | Parsed_discrete_leq _
        | Parsed_discrete_equal _
        | Parsed_discrete_geq _
        | Parsed_discrete_g _
          -> true
        | Parsed_discrete_interval (_ , min_bound , max_bound )
          -> if NumConst.g min_bound max_bound then(
            print_error ("The interval '[" ^ (NumConst.string_of_numconst min_bound) ^ " , " ^ (NumConst.string_of_numconst max_bound) ^ "]' used in the correctness property is not well-formed.");
            (* Problem *)
            false
          ) else true
      in

      (* Check whether another value was declared for this discrete and, if not, store the value *)
      let check3 =
        (* Only perform this if further checks passed *)
        if not (check1 && check2) then false else(
          (* Compute abstract constraint *)
          let abstract_constraint = convert_discrete_constraint parsed_discrete_constraint in
          (* Check whether another value was declared for this discrete *)
          if Hashtbl.mem hashtable discrete_name then(
            (* Retrieve former value *)
            let old_constraint = Hashtbl.find hashtable discrete_name in
            (* If same name: just warning *)
            if old_constraint = abstract_constraint then(
              (* Warning *)
              print_warning ("Discrete variable '" ^ discrete_name ^ "' is compared several times to the same constant in the correctness property.");
              (* No problem *)
              true
            )else(
              (* Otherwise: error *)
              print_warning ("Discrete variable '" ^ discrete_name ^ "' is compared several times to different constants in the correctness property.");
              (* Problem *)
              false
            )
          ) else (
            (* Add to hash table *)
            Hashtbl.add hashtable discrete_name abstract_constraint;
            (* No problem *)
            true
          )
        )
      in

      (* Update checks *)
      checks_passed := !checks_passed && check1 && check2 && check3;

    ) parsed_unreachable_locations;

  (* If problem: returns dummy result *)
  if not !checks_passed then(
    [] , false
  )else(
    (* Return all abstract constraints *)
    let abstract_constraints = Hashtbl.fold (fun _ abstract_constraint former_abstract_constraints ->
        (*			(* Retrieve automaton index (no test because was tested earlier) *)
          			let discrete_index = Hashtbl.find index_of_variables discrete_name in*)
        (* Add new abstract_constraint *)
        abstract_constraint :: former_abstract_constraints
      ) hashtable [] in
    abstract_constraints , true
  )


(*------------------------------------------------------------*)
(* Check one global location declaration (i.e., a list of location predicates and/or of discrete constraints)
 * Return a converted global location, and a Boolean encoding whether all checks passed
 * May print warnings or errors
*)
(*------------------------------------------------------------*)
let check_and_convert_unreachable_global_location index_of_variables type_of_variables discrete variable_names index_of_automata index_of_locations parsed_unreachable_global_location =
  (* Split the predicates in location and discrete *)
  let parsed_unreachable_locations, parsed_discrete_constraints = List.partition (function
      | Parsed_unreachable_loc _ -> true
      | _ -> false
    ) parsed_unreachable_global_location
  in

  (* Call dedicated functions *)
  let unreachable_locations, check1 = check_and_convert_unreachable_local_locations index_of_automata index_of_locations parsed_unreachable_locations in
  let discrete_constraints, check2 = check_and_convert_unreachable_discrete_constraints index_of_variables type_of_variables variable_names discrete parsed_discrete_constraints in

  (* Return *)
  {
    unreachable_locations = unreachable_locations;
    discrete_constraints  = discrete_constraints;
  }
  ,
  check1 && check2


(*------------------------------------------------------------*)
(* Check the correctness property declaration       *)
(*------------------------------------------------------------*)
let check_and_convert_property index_of_variables type_of_variables discrete variable_names constants index_of_actions index_of_automata index_of_locations parsed_property_definition =

  (* Generic check and conversion function for 2 actions *)
  let gen_check_and_convert_2act property a1 a2 =
    (* Check action names (perform 2 even if one fails) *)
    let check1 = check_action_name index_of_actions a1 in
    let check2 = check_action_name index_of_actions a2 in
    if not (check1 && check2)
    then (Noproperty , false)
    else (
      (* Get action indexes *)
      let action_index1 = Hashtbl.find index_of_actions a1 in
      let action_index2 = Hashtbl.find index_of_actions a2 in
      (*** BADPROG (but couldn't see how to do better!) *)
      (* Match again and create the property *)
      match property with
      | ParsingStructure.Action_precedence_acyclic _ -> AbstractModel.Action_precedence_acyclic (action_index1, action_index2), true
      | ParsingStructure.Action_precedence_cyclic _ -> AbstractModel.Action_precedence_cyclic (action_index1, action_index2), true
      | ParsingStructure.Action_precedence_cyclicstrict _ -> AbstractModel.Action_precedence_cyclicstrict (action_index1, action_index2), true
      (*** NOT IMPLEMENTED ***)
      (*			| ParsingStructure.Eventual_response_acyclic _ -> AbstractModel.Eventual_response_acyclic (action_index1, action_index2), true
        			| ParsingStructure.Eventual_response_cyclic _ -> AbstractModel.Eventual_response_cyclic (action_index1, action_index2), true
        			| ParsingStructure.Eventual_response_cyclicstrict _ -> AbstractModel.Eventual_response_cyclicstrict (action_index1, action_index2), true*)
      | _ -> raise (InternalError ("Impossible case while looking for properties with 2 actions; all cases should have been taken into account."))
    )
  in

  (* Generic check and conversion function for 2 actions and one deadline *)
  let gen_check_and_convert_2actd property a1 a2 d =
    (* Check action names and deadline (perform 3 even if one fails) *)
    let check1 = check_action_name index_of_actions a1 in
    let check2 = check_action_name index_of_actions a2 in
    let check3 = all_variables_defined_in_linear_expression variable_names constants d in
    let check4 = (if no_variables_in_linear_expression index_of_variables type_of_variables constants d
                  then true
                  else (print_error("No variable is allowed in the property definition (only constants and parameters)."); false))
    in
    if not (check1 && check2 && check3 && check4)
    then (Noproperty , false)
    else (
      (* Get action indexes *)
      let action_index1 = Hashtbl.find index_of_actions a1 in
      let action_index2 = Hashtbl.find index_of_actions a2 in
      (* Convert deadline *)
      let d = LinearConstraint.cast_p_of_pxd_linear_term (linear_term_of_linear_expression index_of_variables constants d) true in


      (*** BADPROG (but couldn't see how to do better!) ***)

      (* Match again and create the property *)
      match property with
      | ParsingStructure.TB_Action_precedence_acyclic _ -> AbstractModel.TB_Action_precedence_acyclic (action_index1, action_index2, d), true
      | ParsingStructure.TB_Action_precedence_cyclic _ -> AbstractModel.TB_Action_precedence_cyclic (action_index1, action_index2, d), true
      | ParsingStructure.TB_Action_precedence_cyclicstrict _ -> AbstractModel.TB_Action_precedence_cyclicstrict (action_index1, action_index2, d), true
      | ParsingStructure.TB_response_acyclic _ -> AbstractModel.TB_response_acyclic (action_index1, action_index2, d), true
      | ParsingStructure.TB_response_cyclic _ -> AbstractModel.TB_response_cyclic (action_index1, action_index2, d), true
      | ParsingStructure.TB_response_cyclicstrict _ -> AbstractModel.TB_response_cyclicstrict (action_index1, action_index2, d), true
      | _ -> raise (InternalError ("Impossible case while looking for properties with 2 actions and a deadline; all cases should have been taken into account."))
    )
  in

  (* Generic check and conversion function for a list of actions *)
  let gen_check_and_convert_list property actions_list =
    (* Check action names (use a fold_left instead of forall to ensure that all actions will be checked) *)
    if not (List.fold_left (fun current_result a -> check_action_name index_of_actions a && current_result) true actions_list)
    then (Noproperty , false)
    else (
      (* Get action indexes *)
      let action_index_list = List.map (Hashtbl.find index_of_actions) actions_list in
      (*** BADPROG (but couldn't see how to do better!) ***)
      (* Match again and create the property *)
      match property with
      | ParsingStructure.Sequence_acyclic _ -> AbstractModel.Sequence_acyclic action_index_list, true
      | ParsingStructure.Sequence_cyclic _ -> AbstractModel.Sequence_cyclic action_index_list, true
      | _ -> raise (InternalError ("Impossible case while looking for properties with a sequence; all cases should have been taken into account."))
    )
  in


  (* Check and convert *)
  match parsed_property_definition with
  | None -> (Noproperty , true)
  | Some property ->
    begin
      match property with

      (* CASE NON-REACHABILITY *)
      | Parsed_unreachable_locations parsed_unreachable_global_location_list (*(automaton_name , location_name)*) ->
        (* Global flag for checks *)
        let checks_passed = ref true in
        (* Check and convert each global location *)
        let unreachable_global_location_list = List.map (fun parsed_unreachable_global_location ->
            (* Check and convert this parsed_unreachable_global_location *)
            let unreachable_global_location , checked = check_and_convert_unreachable_global_location index_of_variables type_of_variables discrete variable_names index_of_automata index_of_locations parsed_unreachable_global_location in
            (* Update global variable *)
            checks_passed := !checks_passed && checked;
            (* Keep abstract global location *)
            unreachable_global_location
          ) parsed_unreachable_global_location_list
        in
        (* Return abstract structure and flag for checks *)
        Unreachable_locations unreachable_global_location_list , !checks_passed


      (* CASE TWO ACTIONS *)
      (* if a2 then a1 has happened before *)
      | ParsingStructure.Action_precedence_acyclic ( a1 , a2 )
      (* everytime a2 then a1 has happened before *)
      | ParsingStructure.Action_precedence_cyclic ( a1 , a2 )
      (* everytime a2 then a1 has happened exactly once before *)
      | ParsingStructure.Action_precedence_cyclicstrict ( a1 , a2 )
        (*** NOT IMPLEMENTED ***)
        (*		(* if a1 then eventually a2 *)
          		| ParsingStructure.Eventual_response_acyclic ( a1 , a2 )
          		(* everytime a1 then eventually a2 *)
          		| ParsingStructure.Eventual_response_cyclic ( a1 , a2 )
          		(* everytime a1 then eventually a2 once before next *)
          		| ParsingStructure.Eventual_response_cyclicstrict ( a1 , a2 )*)
        -> gen_check_and_convert_2act property a1 a2

      (* CASE ACTION + DEADLINE *)
      | ParsingStructure.Action_deadline ( a , d )
        ->
        (* Check action name and deadline (perform 2 even if one fails) *)
        let check1 = check_action_name index_of_actions a in
        let check2 = all_variables_defined_in_linear_expression variable_names constants d in
        let check3 = all_variables_defined_in_linear_expression variable_names constants d in
        let check4 = (if no_variables_in_linear_expression index_of_variables type_of_variables constants d
                      then true
                      else (print_error("No variable is allowed in the property definition (only constants and parameters)."); false))
        in
        if not (check1 && check2 && check3 && check4) then (Noproperty , false)
        else (
          (* Get action indexes *)
          let action_index = Hashtbl.find index_of_actions a in
          (* Convert deadline *)
          let d = LinearConstraint.cast_p_of_pxd_linear_term (linear_term_of_linear_expression index_of_variables constants d) true in
          AbstractModel.Action_deadline ( action_index , d ), true
        )

      (* CASE 2 ACTIONS + DEADLINE *)
      (* if a2 then a1 happened within d before *)
      | ParsingStructure.TB_Action_precedence_acyclic (a1, a2, d)
      (* everytime a2 then a1 happened within d before *)
      | ParsingStructure.TB_Action_precedence_cyclic (a1, a2, d)
      (* everytime a2 then a1 happened once within d before *)
      | ParsingStructure.TB_Action_precedence_cyclicstrict (a1, a2, d)
      (* if a1 then eventually a2 within d *)
      | ParsingStructure.TB_response_acyclic (a1, a2, d)
      (* everytime a1 then eventually a2 within d *)
      | ParsingStructure.TB_response_cyclic (a1, a2, d)
      (* everytime a1 then eventually a2 within d once before next *)
      | ParsingStructure.TB_response_cyclicstrict (a1, a2, d)
        -> gen_check_and_convert_2actd property a1 a2 d

      (* CASE SEQUENCES (list of actions) *)
      (* sequence: a1, …, an *)
      | ParsingStructure.Sequence_acyclic (actions_list)
      (* sequence: always a1, …, an *)
      | ParsingStructure.Sequence_cyclic (actions_list)
        -> gen_check_and_convert_list property actions_list

      (*		(* Otherwise : error ! *)
        		| _ -> raise (InternalError ("In the bad definition, not all possibilities are implemented yet."))*)
    end
(*	in
  	[n action_index], !well_formed*)




(************************************************************)
(** Verification functions w.r.t. parameters *)
(************************************************************)


(*------------------------------------------------------------*)
(** Check that all parameters in the projection definition are valid *)
(*------------------------------------------------------------*)
let check_projection_definition parameters_names = function
  | None -> true
  | Some parsed_parameters -> (
      let well_formed = ref true in
      List.iter (fun parsed_parameter ->
          if not (List.mem parsed_parameter parameters_names) then(
            print_error ("Parameter " ^ parsed_parameter  ^ " is not a valid parameter in the projection definition.");
            well_formed := false
          );
        ) parsed_parameters;
      !well_formed
    )

(*------------------------------------------------------------*)
(** Check that the optimization definition is valid *)
(*------------------------------------------------------------*)
let check_optimization parameters_names = function
  | No_parsed_optimization -> true
  | Parsed_minimize parameter_name | Parsed_maximize parameter_name ->
    if not (List.mem parameter_name parameters_names) then(
      print_error ("Parameter " ^ parameter_name  ^ " is not a valid parameter in the optimization definition.");
      false
    ) else true


(************************************************************)
(** MODEL CONVERSION *)
(************************************************************)

(*------------------------------------------------------------*)
(* Convert a parsed_update_arithmetic_expression into a discrete_arithmetic_expression*)
(*------------------------------------------------------------*)

(*** TODO (though really not critical): try to do some simplifications… ***)

(*** NOTE: define a top-level function to avoid recursive passing of all common variables ***)
let discrete_arithmetic_expression_of_parsed_update_arithmetic_expression index_of_variables constants =
  let rec discrete_arithmetic_expression_of_parsed_update_arithmetic_expression_rec = function
    | Parsed_UAE_plus (parsed_update_arithmetic_expression, parsed_update_term) ->
      DAE_plus ((discrete_arithmetic_expression_of_parsed_update_arithmetic_expression_rec parsed_update_arithmetic_expression), (discrete_term_of_parsed_update_term parsed_update_term))
    | Parsed_UAE_minus (parsed_update_arithmetic_expression, parsed_update_term) ->
      DAE_minus ((discrete_arithmetic_expression_of_parsed_update_arithmetic_expression_rec parsed_update_arithmetic_expression), (discrete_term_of_parsed_update_term parsed_update_term))
    | Parsed_UAE_term parsed_update_term ->
      DAE_term (discrete_term_of_parsed_update_term parsed_update_term)

  and discrete_term_of_parsed_update_term = function
    | Parsed_UT_mul (parsed_update_term, parsed_update_factor) ->
      DT_mul ((discrete_term_of_parsed_update_term parsed_update_term), (discrete_factor_of_parsed_update_factor parsed_update_factor))
    | Parsed_UT_div (parsed_update_term, parsed_update_factor) ->
      DT_div ((discrete_term_of_parsed_update_term parsed_update_term), (discrete_factor_of_parsed_update_factor parsed_update_factor))
    | Parsed_UT_factor parsed_update_factor -> DT_factor (discrete_factor_of_parsed_update_factor parsed_update_factor)

  and discrete_factor_of_parsed_update_factor = function
    | Parsed_UF_variable variable_name ->
      (* Try to find the variable_index *)
      if Hashtbl.mem index_of_variables variable_name then (
        let variable_index = Hashtbl.find index_of_variables variable_name in
        (* Convert *)
        DF_variable variable_index
        (* Try to find a constant *)
      ) else (
        if Hashtbl.mem constants variable_name then (
          (* Retrieve the value of the global constant *)
          let value = Hashtbl.find constants variable_name in
          (* Convert *)
          DF_constant value
        ) else (
          raise (InternalError ("Impossible to find the index of variable '" ^ variable_name ^ "' although this should have been checked before."))
        )
      )
    | Parsed_UF_constant var_value -> DF_constant var_value
    | Parsed_UF_expression parsed_update_arithmetic_expression -> DF_expression (discrete_arithmetic_expression_of_parsed_update_arithmetic_expression_rec parsed_update_arithmetic_expression)
  in
  discrete_arithmetic_expression_of_parsed_update_arithmetic_expression_rec


(*------------------------------------------------------------*)
(* Convert a parsed_update_arithmetic_expression into a linear_term *)
(*------------------------------------------------------------*)


(*** TODO (though really not critical): try to do some simplifications… ***)
(* First valuate a parsed_update_arithmetic_expression if requested; raises InternalError if some non-constant variable is met *)
let rec valuate_parsed_update_arithmetic_expression constants = function
  | Parsed_UAE_plus (parsed_update_arithmetic_expression, parsed_update_term) ->
    NumConst.add
      (valuate_parsed_update_arithmetic_expression constants parsed_update_arithmetic_expression)
      (valuate_parsed_update_term constants parsed_update_term)
  | Parsed_UAE_minus (parsed_update_arithmetic_expression, parsed_update_term) ->
    NumConst.sub
      (valuate_parsed_update_arithmetic_expression constants parsed_update_arithmetic_expression)
      (valuate_parsed_update_term constants parsed_update_term)
  | Parsed_UAE_term parsed_update_term ->
    valuate_parsed_update_term constants parsed_update_term;

and valuate_parsed_update_term constants = function
  | Parsed_UT_mul (parsed_update_term, parsed_update_factor) ->
    NumConst.mul
      (valuate_parsed_update_term constants parsed_update_term)
      (valuate_parsed_update_factor constants parsed_update_factor)
  | Parsed_UT_div (parsed_update_term, parsed_update_factor) ->
    NumConst.div
      (valuate_parsed_update_term constants parsed_update_term)
      (valuate_parsed_update_factor constants parsed_update_factor)
  | Parsed_UT_factor parsed_update_factor -> valuate_parsed_update_factor constants parsed_update_factor

and valuate_parsed_update_factor constants = function
  | Parsed_UF_variable variable_name ->
    if Hashtbl.mem constants variable_name then (
      (* Retrieve the value of the global constant *)
      Hashtbl.find constants variable_name
    ) else (
      raise (InternalError ("Impossible to find the index of variable '" ^ variable_name ^ "' in function 'valuate_parsed_update_arithmetic_expression' although it should have been checked before."))
    )
  | Parsed_UF_constant var_value -> var_value
  | Parsed_UF_expression parsed_update_arithmetic_expression -> valuate_parsed_update_arithmetic_expression constants parsed_update_arithmetic_expression


(*** TODO (though really not critical): try to do some simplifications… ***)
(*** NOTE: define a top-level function to avoid recursive passing of all common variables ***)
let linear_term_of_parsed_update_arithmetic_expression index_of_variables constants pdae =
  (* Create an array of coef *)
  let array_of_coef = Array.make (Hashtbl.length index_of_variables) NumConst.zero in
  (* Create a zero constant *)
  let constant = ref NumConst.zero in

  let rec update_coef_array_in_parsed_update_arithmetic_expression mult_factor = function
    | Parsed_UAE_plus (parsed_update_arithmetic_expression, parsed_update_term) ->
      (* Update coefficients in the arithmetic expression *)
      update_coef_array_in_parsed_update_arithmetic_expression mult_factor parsed_update_arithmetic_expression;
      (* Update coefficients in the term *)
      update_coef_array_in_parsed_update_term mult_factor parsed_update_term;
    | Parsed_UAE_minus (parsed_update_arithmetic_expression, parsed_update_term) ->
      (* Update coefficients in the arithmetic expression *)
      update_coef_array_in_parsed_update_arithmetic_expression mult_factor parsed_update_arithmetic_expression;
      (* Update coefficients in the term: multiply by -1 for negation *)
      update_coef_array_in_parsed_update_term (NumConst.neg mult_factor) parsed_update_term;
    | Parsed_UAE_term parsed_update_term ->
      update_coef_array_in_parsed_update_term mult_factor parsed_update_term;

  and update_coef_array_in_parsed_update_term mult_factor = function
    (* Multiplication is only allowed with a constant multiplier *)
    | Parsed_UT_mul (parsed_update_term, parsed_update_factor) ->
      (* Valuate the term *)
      let valued_term = valuate_parsed_update_term constants parsed_update_term in
      (* Update coefficients *)
      update_coef_array_in_parsed_update_factor (NumConst.mul valued_term mult_factor) parsed_update_factor

    | Parsed_UT_div (parsed_update_term, parsed_update_factor) ->
      (* Valuate the discrete factor *)
      let valued_factor = valuate_parsed_update_factor constants parsed_update_factor in
      (* Update coefficients *)
      update_coef_array_in_parsed_update_term (NumConst.div mult_factor valued_factor) parsed_update_term

    | Parsed_UT_factor parsed_update_factor ->
      update_coef_array_in_parsed_update_factor mult_factor parsed_update_factor

  and update_coef_array_in_parsed_update_factor mult_factor = function
    | Parsed_UF_variable variable_name ->
      (* Try to find the variable_index *)
      if Hashtbl.mem index_of_variables variable_name then (
        let variable_index = Hashtbl.find index_of_variables variable_name in
        (* Update the array *)
        array_of_coef.(variable_index) <- NumConst.add array_of_coef.(variable_index) (mult_factor);
        (* Try to find a constant *)
      ) else (
        if Hashtbl.mem constants variable_name then (
          (* Retrieve the value of the global constant *)
          let value = Hashtbl.find constants variable_name in
          (* Update the constant *)
          constant := NumConst.add !constant (NumConst.mul mult_factor value)
        ) else (
          raise (InternalError ("Impossible to find the index of variable '" ^ variable_name ^ "' in function 'linear_term_of_parsed_update_arithmetic_expression' although this should have been checked before."))
        )
      )
    | Parsed_UF_constant var_value ->
      (* Update the constant *)
      constant := NumConst.add !constant (NumConst.mul mult_factor var_value)
    | Parsed_UF_expression parsed_update_arithmetic_expression ->
      update_coef_array_in_parsed_update_arithmetic_expression mult_factor parsed_update_arithmetic_expression
  in

  (* Call the recursive function updating the coefficients *)
  update_coef_array_in_parsed_update_arithmetic_expression NumConst.one pdae;

  (* Create the linear term *)
  linear_term_of_array array_of_coef !constant




(*------------------------------------------------------------*)
(* Create the hash table of constants ; check the validity on-the-fly *)
(*------------------------------------------------------------*)
let make_constants constants =
  (* Create hash table *)
  let hashtable = Hashtbl.create (List.length constants) in
  (* Manage boolean for checking errors *)
  let correct = ref true in
  List.iter (fun (name, value) ->
      if (Hashtbl.mem hashtable name) then (
        let old_value = Hashtbl.find hashtable name in
        (* If same: warning *)
        if(NumConst.equal old_value value) then(
          print_warning ("Constant '" ^ name ^ "' is defined twice.");
        )else(
          (* If different: error *)
          print_error ("Constant '" ^ name ^ "' is given different values.");
          correct := false;
        );
      )else(
        (* Otherwise: add it *)
        Hashtbl.add hashtable name value;
      );
    ) constants;
  (* Return hash table *)
  hashtable, !correct


(*------------------------------------------------------------*)
(* Get all the declared actions for every automaton *)
(*------------------------------------------------------------*)
let make_actions_per_automaton index_of_actions index_of_automata automata =
  (* Create an empty array for every automaton *)
  let actions_per_automaton = Array.make (List.length automata) [] in
  (* Fill it *)
  List.iter (fun (automaton_name, sync_name_list, _) ->
      (* Get the index of the automaton *)
      let automaton_index = Hashtbl.find index_of_automata automaton_name in
      (* Update the array *)
      actions_per_automaton.(automaton_index) <-
        List.map (fun sync_name ->
            (* Get the index of the label *)
            let label_index = Hashtbl.find index_of_actions sync_name in
            (* Return the label index *)
            label_index
          ) sync_name_list;
    ) automata;
  (* Return the array *)
  actions_per_automaton


(*------------------------------------------------------------*)
(* Get all the locations for every automaton *)
(*------------------------------------------------------------*)
let make_locations_per_automaton index_of_automata parsed_automata nb_automata =
  (* Create an empty array for every automaton *)
  let locations_per_automaton = Array.make nb_automata (Array.make 0 "") in
  (* For each automaton: *)
  List.iter
    (fun (automaton_name, _, transitions) ->
       (* Get the index of the automaton *)
       let index = try(Hashtbl.find index_of_automata automaton_name)
         with Not_found -> raise (InternalError ("Automaton name '" ^ automaton_name ^ "' not found in function 'make_locations_per_automaton' although this had been checked before."))
       in
       (* Get the location names *)
       let location_names = List.map (fun (location : parsed_location) -> location.name) transitions in
       (* Update the array *)
       locations_per_automaton.(index) <- Array.of_list location_names
    )
    parsed_automata;
  (* Return the array *)
  locations_per_automaton




(*(*------------------------------------------------------------*)
  (* Convert the costs *)
  (*** TODO: do not call if actually no cost! ***)
  (*------------------------------------------------------------*)
  (* Convert the structure: 'automaton_index -> location_index -> ParsingStructure.linear_expression' into a structure: 'automaton_index -> location_index -> Constraint.linear_expression' *)
  let convert_costs index_of_variables constants costs =
  	(* Convert for each automaton *)
  	let costs = Array.map (
  		(* Convert for each location *)
  		Array.map (
  			function
  			| None -> None
  			| Some cost -> Some (linear_term_of_linear_expression index_of_variables constants cost)
  		)
  	) costs in
  	(* Functional representation *)
  	fun automaton_index location_index -> costs.(automaton_index).(location_index)*)


(*(*------------------------------------------------------------*)
  (* Convert the invariants *)
  (*------------------------------------------------------------*)
  (* Convert the structure: 'automaton_index -> location_index -> ParsingStructure.convex_predicate' into a structure: 'automaton_index -> location_index -> Constraint.linear_constraint' *)
  let convert_invariants index_of_variables constants invariants =
  	(* Convert for each automaton *)
  	let invariants = Array.map (
  		(* Convert for each location *)
  		Array.map (linear_constraint_of_convex_predicate index_of_variables constants)
  	) invariants in
  	(* Functional representation *)
  	fun automaton_index location_index -> invariants.(automaton_index).(location_index)*)


(*------------------------------------------------------------*)
(* Get all the possible actions for every location of every automaton *)
(*------------------------------------------------------------*)
let make_automata index_of_variables constants index_of_automata index_of_locations labels index_of_actions (*removed_variable_names*) removed_synclab_names parsed_automata with_observer_action =
<<<<<<< HEAD
  (* Number of automata *)
  let nb_automata = Hashtbl.length index_of_automata in
  (* Create an empty array for the actions of every automaton *)
  let actions_per_automaton = Array.make nb_automata [] in
  (* Create an empty array for the actions of every location of every automaton *)
  let actions_per_location = Array.make nb_automata (Array.make 0 []) in
  (* Create an empty array for the actions of every location of every automaton *)
  let location_urgency = Array.make nb_automata (Array.make 0 Location_nonurgent) in
  (* Create an empty array for the costs *)
  let costs = Array.make nb_automata (Array.make 0 None) in
  (* Create an empty array for the transitions *)
  let transitions = Array.make nb_automata (Array.make 0 []) in
  (* Create an empty array for the invariants *)
  let invariants = Array.make nb_automata (Array.make 0 (LinearConstraint.pxd_false_constraint ())) in
  (* Create an empty array for the invariants *)
  let stopwatches_array = Array.make nb_automata (Array.make 0 []) in
  (* Does the model has any stopwatch? *)
  let has_stopwatches = ref false in
  (* Maintain the index of no_sync *)
  let no_sync_index = ref (Array.length labels) in

  (* For each automaton (except the observer, if any): *)
  List.iter
    (fun (automaton_name, _, locations) ->
       (* Get the index of the automaton *)
       print_message Verbose_total ("    - Building automaton " ^ automaton_name);
       let automaton_index = try (Hashtbl.find index_of_automata automaton_name) with Not_found -> raise (InternalError ("Impossible to find the index of automaton '" ^ automaton_name ^ "'.")) in
       (* Get the number of locations *)
       let nb_locations = List.length locations in
       (* Create the array of lists of actions for this automaton *)
       actions_per_location.(automaton_index) <- Array.make nb_locations [];
       (* Create the array of urgent locations for this automaton (default: non-urgent) *)
       location_urgency.(automaton_index) <- Array.make nb_locations Location_nonurgent;
       (* Create the array of costs for this automaton *)
       costs.(automaton_index) <- Array.make nb_locations None;
       (* Create the array of list of transitions for this automaton *)
       transitions.(automaton_index) <- Array.make nb_locations [];
       (* Create the array of invariants for this automaton *)
       invariants.(automaton_index) <- Array.make nb_locations (LinearConstraint.pxd_false_constraint ());
       (* Create the array of stopwatches for this automaton *)
       stopwatches_array.(automaton_index) <- Array.make nb_locations [];

       (* For each location: *)
       List.iter
         (fun (location : parsed_location) ->
            (* Get the index of the location *)
            let location_index = try (Hashtbl.find index_of_locations.(automaton_index) location.name) with Not_found -> raise (InternalError ("Impossible to find the index of location '" ^ location.name ^ "'.")) in

            (* Create the list of actions for this location, by iterating on parsed_transitions *)
            let list_of_actions, list_of_transitions =  List.fold_left (fun (current_list_of_actions, current_list_of_transitions) (guard, updates, sync, target_location_name) ->
                (* Get the index of the target location *)
                let target_location_index = try (Hashtbl.find index_of_locations.(automaton_index) target_location_name) with Not_found -> raise (InternalError ("Impossible to find the index of location '" ^ target_location_name ^ "'.")) in
                (* Depend on the action type *)
                match sync with
                | ParsingStructure.Sync action_name ->
                  (* If the 'sync' is within the removed actions, do nothing *)
                  if List.mem action_name removed_synclab_names then (
                    current_list_of_actions, current_list_of_transitions
                    (* Else : *)
                  ) else (
                    (* Get the action index *)
                    let action_index =
                      try (Hashtbl.find index_of_actions action_name) with Not_found -> raise (InternalError ("Impossible to find the index of action '" ^ action_name ^ "'."))
                    in
                    (* Compute the list of actions *)
                    (action_index :: current_list_of_actions)
                    ,
                    (* Compute the list of transitions *)
                    ((action_index, guard, updates, target_location_index) :: current_list_of_transitions)
                  )
                | ParsingStructure.NoSync ->
                  (* Get the action index *)
                  let action_index = !no_sync_index in
                  (* Increment the number of nosync indexes *)
                  no_sync_index := !no_sync_index + 1;
                  (* Compute the list of actions *)
                  (action_index :: current_list_of_actions)
                  ,
                  (* Compute the list of transitions *)
                  ((action_index, guard, updates, target_location_index) :: current_list_of_transitions)
              ) ([], []) location.transitions in

            (* Update the array of actions per location *)
            actions_per_location.(automaton_index).(location_index) <- (List.rev (list_only_once list_of_actions));

            (* Update the array of costs per location *)
            begin
              match location.cost with
              | Some cost ->
                costs.(automaton_index).(location_index) <- Some (
                    LinearConstraint.cast_p_of_pxd_linear_term
                      (linear_term_of_linear_expression index_of_variables constants cost)
                      true
                  );
              | None -> ()
            end;

            (* Update the array of urgency *)
            let urgency =
              match location.loc_type with
              | Parsed_location_urgent -> Location_urgent
              | Parsed_location_nonurgent -> Location_nonurgent
            in
            location_urgency.(automaton_index).(location_index) <- urgency;


            (* Update the array of transitions per location *)
            transitions.(automaton_index).(location_index) <- (List.rev list_of_transitions);

            (* Update the array of invariants *)
            invariants.(automaton_index).(location_index) <- linear_constraint_of_convex_predicate index_of_variables constants location.invariant;

            (* Does the model has stopwatches? *)
            if location.stopped != [] then has_stopwatches := true;
            (* Convert the stopwatches names into variables *)
            let list_of_stopwatch_names = list_only_once location.stopped in
            (* Update the array of stopwatches *)
            stopwatches_array.(automaton_index).(location_index) <- List.map (fun stopwatch_index ->
                Hashtbl.find index_of_variables stopwatch_index
              )
                list_of_stopwatch_names;

         ) locations;
       (* Update the array of actions per automaton *)
       let all_actions_for_this_automaton = Array.fold_left (fun list_of_all_actions list_of_actions ->
           list_union list_of_all_actions list_of_actions
         ) [] actions_per_location.(automaton_index) in
       actions_per_automaton.(automaton_index) <- all_actions_for_this_automaton
    ) parsed_automata;


  (* Create the array of action names; add 1 no_sync for the observer, if any *)
  let nb_actions = !no_sync_index + (if with_observer_action then 1 else 0) in
  let array_of_action_names = Array.make nb_actions "" in
  (* Create the array of action types (sync / no_sync) *)
  let array_of_action_types = Array.make nb_actions Action_type_sync in
  (* Fill the sync actions *)
  for i = 0 to (Array.length labels) - 1 do
    array_of_action_names.(i) <- labels.(i);
  done;
  (* Fill the no sync actions *)
  for i = Array.length labels to nb_actions - 1 - (if with_observer_action then 1 else 0) do
    array_of_action_names.(i) <- ("nosync_" ^ (string_of_int (i - (Array.length labels) + 1)));
    array_of_action_types.(i) <- Action_type_nosync;
  done;
  (* Fill the array for the observer no_sync *)
  if with_observer_action then(
    array_of_action_names.(nb_actions - 1) <- ("nosync_obs");
    array_of_action_types.(nb_actions - 1) <- Action_type_nosync;
  );

  (* Create the action list *)
  let actions = list_of_interval 0 (nb_actions - 1) in

  (* Return all the structures in a functional representation *)
  actions, array_of_action_names, array_of_action_types, actions_per_automaton, actions_per_location, location_urgency, costs, invariants, stopwatches_array, !has_stopwatches, transitions, (if with_observer_action then Some (nb_actions - 1) else None)
=======
	(* Number of automata *)
	let nb_automata = Hashtbl.length index_of_automata in
	(* Create an empty array for the actions of every automaton *)
	let actions_per_automaton = Array.make nb_automata [] in
	(* Create an empty array for the actions of every location of every automaton *)
	let actions_per_location = Array.make nb_automata (Array.make 0 []) in
	(* Create an empty array for the actions of every location of every automaton *)
	let location_accepting = Array.make nb_automata (Array.make 0 Location_nonaccepting) in
	(* Create an empty array for the actions of every location of every automaton *)
	let location_urgency = Array.make nb_automata (Array.make 0 Location_nonurgent) in
	(* Create an empty array for the costs *)
	let costs = Array.make nb_automata (Array.make 0 None) in
	(* Create an empty array for the transitions *)
	let transitions = Array.make nb_automata (Array.make 0 []) in
	(* Create an empty array for the invariants *)
	let invariants = Array.make nb_automata (Array.make 0 (LinearConstraint.pxd_false_constraint ())) in
	(* Create an empty array for the invariants *)
	let stopwatches_array = Array.make nb_automata (Array.make 0 []) in
	(* Does the model has any stopwatch? *)
	let has_stopwatches = ref false in
	(* Maintain the index of no_sync *)
	let no_sync_index = ref (Array.length labels) in
	
	(* For each automaton (except the observer, if any): *)
	List.iter
	(fun (automaton_name, _, locations) ->
		(* Get the index of the automaton *)
		print_message Verbose_total ("    - Building automaton " ^ automaton_name);
		let automaton_index = try (Hashtbl.find index_of_automata automaton_name) with Not_found -> raise (InternalError ("Impossible to find the index of automaton '" ^ automaton_name ^ "'.")) in
		(* Get the number of locations *)
		let nb_locations = List.length locations in 
		(* Create the array of lists of actions for this automaton *)
		actions_per_location.(automaton_index) <- Array.make nb_locations [];
		(* Create the array of accepting locations for this automaton (default: non-accepting) *)
		location_accepting.(automaton_index) <- Array.make nb_locations Location_nonaccepting;
		(* Create the array of urgent locations for this automaton (default: non-urgent) *)
		location_urgency.(automaton_index) <- Array.make nb_locations Location_nonurgent;
		(* Create the array of costs for this automaton *)
		costs.(automaton_index) <- Array.make nb_locations None;
		(* Create the array of list of transitions for this automaton *)
		transitions.(automaton_index) <- Array.make nb_locations [];
		(* Create the array of invariants for this automaton *)
		invariants.(automaton_index) <- Array.make nb_locations (LinearConstraint.pxd_false_constraint ());
		(* Create the array of stopwatches for this automaton *)
		stopwatches_array.(automaton_index) <- Array.make nb_locations [];
		
		(* For each location: *)
		List.iter
		(fun (location : parsed_location) -> 
			(* Get the index of the location *)
			let location_index = try (Hashtbl.find index_of_locations.(automaton_index) location.name) with Not_found -> raise (InternalError ("Impossible to find the index of location '" ^ location.name ^ "'.")) in
			
			(* Create the list of actions for this location, by iterating on parsed_transitions *)
			let list_of_actions, list_of_transitions =  List.fold_left (fun (current_list_of_actions, current_list_of_transitions) (guard, updates, sync, target_location_name) ->
				(* Get the index of the target location *)
				let target_location_index = try (Hashtbl.find index_of_locations.(automaton_index) target_location_name) with Not_found -> raise (InternalError ("Impossible to find the index of location '" ^ target_location_name ^ "'.")) in
				(* Depend on the action type *)
				match sync with
				| ParsingStructure.Sync action_name ->
					(* If the 'sync' is within the removed actions, do nothing *)
					if List.mem action_name removed_synclab_names then (
						current_list_of_actions, current_list_of_transitions
					(* Else : *)
					) else (
						(* Get the action index *)
						let action_index =
							try (Hashtbl.find index_of_actions action_name) with Not_found -> raise (InternalError ("Impossible to find the index of action '" ^ action_name ^ "'."))
						in
						(* Compute the list of actions *)
						(action_index :: current_list_of_actions)
						,
						(* Compute the list of transitions *)
						((action_index, guard, updates, target_location_index) :: current_list_of_transitions)
					)
				| ParsingStructure.NoSync ->
					(* Get the action index *)
					let action_index = !no_sync_index in
					(* Increment the number of nosync indexes *)
					no_sync_index := !no_sync_index + 1;
					(* Compute the list of actions *)
					(action_index :: current_list_of_actions)
					,
					(* Compute the list of transitions *)
					((action_index, guard, updates, target_location_index) :: current_list_of_transitions)
			) ([], []) location.transitions in
			
			(* Update the array of actions per location *)
			actions_per_location.(automaton_index).(location_index) <- (List.rev (list_only_once list_of_actions));
			
			(* Update the array of costs per location *)
			begin
			match location.cost with
				| Some cost -> 
					costs.(automaton_index).(location_index) <- Some (
						LinearConstraint.cast_p_of_pxd_linear_term
							(linear_term_of_linear_expression index_of_variables constants cost)
							true
					);
				| None -> ()
			end;
			
			(* Update the array of accepting locations *)
			let acceptLoc =
			match location.loc_type with
			| Parsed_location_urgent_accepting -> Location_accepting
			| Parsed_location_nonurgent_accepting -> Location_accepting
			| Parsed_location_urgent_nonaccepting -> Location_nonaccepting
			| Parsed_location_nonurgent_nonaccepting -> Location_nonaccepting
			in
			location_accepting.(automaton_index).(location_index) <- acceptLoc;

			(* Update the array of urgency *)
			let urgency =
			match location.loc_type with
			| Parsed_location_urgent_accepting -> Location_urgent
			| Parsed_location_urgent_nonaccepting -> Location_urgent
			| Parsed_location_nonurgent_accepting -> Location_nonurgent
			| Parsed_location_nonurgent_nonaccepting -> Location_nonurgent
			in
			location_urgency.(automaton_index).(location_index) <- urgency;

			
			(* Update the array of transitions per location *)
			transitions.(automaton_index).(location_index) <- (List.rev list_of_transitions);
			
			(* Update the array of invariants *)
			invariants.(automaton_index).(location_index) <- linear_constraint_of_convex_predicate index_of_variables constants location.invariant;
			
			(* Does the model has stopwatches? *)
			if location.stopped != [] then has_stopwatches := true;
			(* Convert the stopwatches names into variables *)
			let list_of_stopwatch_names = list_only_once location.stopped in
			(* Update the array of stopwatches *)
			stopwatches_array.(automaton_index).(location_index) <- List.map (fun stopwatch_index -> 
					Hashtbl.find index_of_variables stopwatch_index
				)
				list_of_stopwatch_names;
				
		) locations;
		(* Update the array of actions per automaton *)
		let all_actions_for_this_automaton = Array.fold_left (fun list_of_all_actions list_of_actions ->
			list_union list_of_all_actions list_of_actions
		) [] actions_per_location.(automaton_index) in
		actions_per_automaton.(automaton_index) <- all_actions_for_this_automaton
	) parsed_automata;
	
	
	(* Create the array of action names; add 1 no_sync for the observer, if any *)
	let nb_actions = !no_sync_index + (if with_observer_action then 1 else 0) in
	let array_of_action_names = Array.make nb_actions "" in
	(* Create the array of action types (sync / no_sync) *)
	let array_of_action_types = Array.make nb_actions Action_type_sync in
	(* Fill the sync actions *)
	for i = 0 to (Array.length labels) - 1 do
		array_of_action_names.(i) <- labels.(i);
	done;
	(* Fill the no sync actions *)
	for i = Array.length labels to nb_actions - 1 - (if with_observer_action then 1 else 0) do
		array_of_action_names.(i) <- ("nosync_" ^ (string_of_int (i - (Array.length labels) + 1)));
		array_of_action_types.(i) <- Action_type_nosync;
	done;
	(* Fill the array for the observer no_sync *)
	if with_observer_action then(
		array_of_action_names.(nb_actions - 1) <- ("nosync_obs");
		array_of_action_types.(nb_actions - 1) <- Action_type_nosync;
	);
	
	(* Create the action list *)
	let actions = list_of_interval 0 (nb_actions - 1) in
		
	(* Return all the structures in a functional representation *)
	actions, array_of_action_names, array_of_action_types, actions_per_automaton, actions_per_location, location_accepting, location_urgency, costs, invariants, stopwatches_array, !has_stopwatches, transitions, (if with_observer_action then Some (nb_actions - 1) else None)
>>>>>>> 7ffa3f45



(*------------------------------------------------------------*)
(* Get the automata for every action *)
(*------------------------------------------------------------*)
let make_automata_per_action actions_per_automaton nb_automata nb_actions =
  (* Create an empty array for actions *)
  let automata_per_action = Array.make nb_actions [] in
  (* For all automaton *)
  for automaton_index = 0 to nb_automata - 1 do
    (* For all action *)
    List.iter (fun action_index ->
        (* Add the automaton_index to the action_index *)
        automata_per_action.(action_index) <- automaton_index :: automata_per_action.(action_index);
      ) (actions_per_automaton automaton_index);
  done;
  (* Reverse it (not so important…) and return it *)
  let automata_per_action = Array.map List.rev automata_per_action in
  (* Return a functional representation *)
  fun automaton_index -> automata_per_action.(automaton_index)


(*------------------------------------------------------------*)
(** Split between the discrete and continuous inequalities of a convex predicate; raises False_exception if a false linear expression is found *)
(*------------------------------------------------------------*)
let split_convex_predicate_into_discrete_and_continuous index_of_variables type_of_variables constants convex_predicate =
  (* Compute a list of inequalities *)
  List.partition
    (fun linear_inequality ->
       match linear_inequality with
       | True_constraint -> true (*** NOTE: we arbitrarily send "true" to the discrete part ***)
       | False_constraint -> raise False_exception
       | Linear_constraint (linexpr1, _, linexpr2) -> only_discrete_in_linear_expression index_of_variables type_of_variables constants linexpr1 && only_discrete_in_linear_expression index_of_variables type_of_variables constants linexpr2
    ) convex_predicate


(*------------------------------------------------------------*)
(* Convert a guard *)
(*------------------------------------------------------------*)
let convert_guard index_of_variables type_of_variables constants guard_convex_predicate =

  try(
    (* Separate the guard into a discrete guard (on discrete variables) and a continuous guard (on all variables) *)
    let discrete_guard_convex_predicate, continuous_guard_convex_predicate = split_convex_predicate_into_discrete_and_continuous index_of_variables type_of_variables constants guard_convex_predicate in

    match discrete_guard_convex_predicate, continuous_guard_convex_predicate with
    (* No inequalities: true *)
    | [] , [] -> True_guard
    (* Only discrete inequalities: discrete *)
    | discrete_guard_convex_predicate , [] -> Discrete_guard (LinearConstraint.cast_d_of_pxd_linear_constraint (verbose_mode_greater Verbose_low) (linear_constraint_of_convex_predicate index_of_variables constants discrete_guard_convex_predicate))
    (* Only continuous inequalities: continuous *)
    | [] , continuous_guard_convex_predicate -> Continuous_guard (linear_constraint_of_convex_predicate index_of_variables constants continuous_guard_convex_predicate)
    (* Otherwise: both *)
    | discrete_guard_convex_predicate , continuous_guard_convex_predicate ->
      (* Convert both parts *)
      let discrete_guard = LinearConstraint.cast_d_of_pxd_linear_constraint (verbose_mode_greater Verbose_low) (linear_constraint_of_convex_predicate index_of_variables constants discrete_guard_convex_predicate) in
      let continuous_guard = linear_constraint_of_convex_predicate index_of_variables constants continuous_guard_convex_predicate in

      (*** NOTE: try to simplify a bit if possible (costly, but would save a lot of time later if checks are successful) ***)
      let intersection = LinearConstraint.pxd_intersection_with_d continuous_guard discrete_guard in

      if LinearConstraint.pxd_is_true intersection then True_guard
      else if LinearConstraint.pxd_is_false intersection then False_guard
      else
        (* Else create mixed guard as planned *)
        Discrete_continuous_guard
          {
            discrete_guard		= discrete_guard;
            continuous_guard	= continuous_guard;
          }

    (* If some false construct found: false guard *)
  ) with False_exception -> False_guard

(* Filter the updates that should assign some variable name to be removed to any expression *)
let filtered_updates removed_variable_names updates =
  let not_removed_variable (variable_name, _) =
    not (List.mem variable_name removed_variable_names)
  in
  List.fold_left (fun acc u ->
      match u with
      | Normal (update) ->
        if (not_removed_variable update) then u::acc else acc
      | Condition (bool, updates_if, updates_else) ->
        let filtered_if = List.filter (not_removed_variable) updates_if in
        let filtered_else = List.filter (not_removed_variable) updates_else in
        Condition (bool, filtered_if, filtered_else)::acc
    ) [] updates


(** Translate a parsed discrete update into its abstract model *)
let to_abstract_discrete_update index_of_variables constants (variable_name, parsed_update_arithmetic_expression) =
  let variable_index = Hashtbl.find index_of_variables variable_name in
  let arithmetic_expression = discrete_arithmetic_expression_of_parsed_update_arithmetic_expression index_of_variables constants parsed_update_arithmetic_expression in
  (variable_index, arithmetic_expression)


(** Translate a parsed clock update into its abstract model *)
let to_abstract_clock_update index_of_variables constants only_resets updates_list =

  (** Translate parsed clock updte into the tuple clock_index, linear_term *)
  let to_intermediate_abstract_clock_update (variable_name, parsed_update_arithmetic_expression)=
    let variable_index = Hashtbl.find index_of_variables variable_name in
    let linear_term = linear_term_of_parsed_update_arithmetic_expression index_of_variables constants parsed_update_arithmetic_expression in
    (variable_index, linear_term)
  in

  let converted_clock_updates = List.map to_intermediate_abstract_clock_update updates_list in

  (* Differentiate between different kinds of clock updates *)
  let clock_updates : clock_updates =
    (* Case 1: no update *)
    if converted_clock_updates = [] then No_update
    else (
      (* Case 2: resets only *)
      if !only_resets then (
        (* Keep only the clock ids, not the linear terms *)
        let clocks_to_reset, _ = List.split converted_clock_updates in
        Resets (List.rev clocks_to_reset)
      ) else
        (* Case 3: complex with linear terms *)
        Updates (List.rev converted_clock_updates)
    )
  in

  (** abstract clock updates *)
  clock_updates

(** Split normal updates into clock, discrete updates *)
let split_to_clock_discrete_updates index_of_variables only_resets type_of_variables updates =
  (** Check if a normal update is a clock update *)
  let is_clock_update (variable_name, parsed_update_arithmetic_expression) =
    (* Retrieve variable type *)
    if type_of_variables (Hashtbl.find index_of_variables variable_name) = Var_type_clock then (
      (* Update flag *)
      if parsed_update_arithmetic_expression <> Parsed_UAE_term (Parsed_UT_factor (Parsed_UF_constant NumConst.zero)) then (
        only_resets := false;
      );
      true
    ) else
      false
  in
  List.partition is_clock_update updates

(** Translate a normal parsed update into its abstract model *)
let convert_normal_updates index_of_variables constants type_of_variables updates_list =
  (* Flag to check if there are clock resets only to 0 *)
  let only_resets = ref true in

  (** split clock and discrete updates *)
  let parsed_clock_updates, parsed_discrete_updates = split_to_clock_discrete_updates index_of_variables only_resets type_of_variables updates_list in

  (* Convert the discrete updates *)
  let discrete_updates : discrete_update list = List.map (to_abstract_discrete_update index_of_variables constants) parsed_discrete_updates in

  (* Convert the clock updates *)
  let converted_clock_updates : clock_updates = to_abstract_clock_update index_of_variables constants only_resets parsed_clock_updates in

  (** update abstract model *)
  { clock = converted_clock_updates;
    discrete = discrete_updates;
    conditional = [] }

(** Convert a boolean operator in its abstract model *)
let parsed_relop_to_boolean_op = function
  | OP_L -> BOOL_L
  | OP_LEQ -> BOOL_LEQ
  | OP_EQ -> BOOL_EQ
  | OP_NEQ -> BOOL_NEQ
  | OP_GEQ -> BOOL_GEQ
  | OP_G -> BOOL_G

(** Convert a boolean expression in its abstract model *)
let rec convert_bool_expr index_of_variables constants = function
  | True -> True_bool
  | False -> False_bool
  | Not e -> Not_bool (convert_bool_expr index_of_variables constants e)
  | And (e1,e2) -> And_bool ((convert_bool_expr index_of_variables constants e1), (convert_bool_expr index_of_variables constants e2))
  | Or (e1, e2) -> Or_bool ((convert_bool_expr index_of_variables constants e1), (convert_bool_expr index_of_variables constants e2))
  | Expression (expr1, relop, expr2) -> Expression_bool (
      (discrete_arithmetic_expression_of_parsed_update_arithmetic_expression index_of_variables constants expr1),
      (parsed_relop_to_boolean_op relop),
      (discrete_arithmetic_expression_of_parsed_update_arithmetic_expression index_of_variables constants expr2)
    )

(** convert normal and conditional updates *)
let convert_updates index_of_variables constants type_of_variables updates : updates =

  (** split normal and conditional updates *)
  let normal_updates, conditional_updates = List.partition is_normal_update updates in

  (** convert normal parsed updates *)
  let converted_updates = convert_normal_updates index_of_variables constants type_of_variables (List.map get_normal_update_value normal_updates) in

  (** convert normal parsed updates inside conditional updates *)
  let conditional_updates_values : conditional_update list = List.map (fun u ->
      let boolean_value, if_updates, else_updates = get_conditional_update_value u in
      let convert_boolean = convert_bool_expr index_of_variables constants boolean_value in
      let convert_if_updates = convert_normal_updates index_of_variables constants type_of_variables if_updates in
      let convert_else_updates = convert_normal_updates index_of_variables constants type_of_variables else_updates in
      (convert_boolean, convert_if_updates, convert_else_updates)
    ) conditional_updates in

  (** updates abstract model *)
  { converted_updates with conditional = conditional_updates_values }


(*------------------------------------------------------------*)
(* Convert the transitions *)
(*------------------------------------------------------------*)
(* Convert the structure: 'automaton_index -> location_index -> list of (action_index, guard, resets, target_state)'
	into a structure:
	'automaton_index -> location_index -> action_index -> list of (transition_index)'
	and creates a structure transition_index -> (guard, action_index, resets, target_state)
	and creates a structure transition_index -> automaton_index
*)
let convert_transitions nb_transitions nb_actions index_of_variables constants removed_variable_names type_of_variables transitions
	: (((AbstractModel.transition_index list) array) array) array * (AbstractModel.transition array) * (Automaton.automaton_index array)
	=
  (* Create the empty array of transitions automaton_index -> location_index -> action_index -> list of (transition_index) *)
  
  (*** NOTE/TODO: why (Array.length transitions) ?! ***)
  
  let array_of_transitions : (((AbstractModel.transition_index list) array) array) array = Array.make (Array.length transitions) (Array.make 0 (Array.make 0 [])) in
  (* Create the empty array transition_index -> transition *)
  let dummy_transition = {
	guard		= True_guard;
	action		= -1;
	updates		= { clock = No_update; discrete = [] ; conditional = []};
	target		= -1;
	} in
  let transitions_description : AbstractModel.transition array = Array.make nb_transitions dummy_transition in
  let automaton_of_transition : Automaton.automaton_index array = Array.make nb_transitions (-1) in
  
  (* Maintain an index for the next transition *)
  let transition_index = ref 0 in

  (* Iterate on automata *)
  Array.iteri (fun automaton_index transitions_for_this_automaton ->
      let nb_locations = Array.length transitions_for_this_automaton in

      (* Set the array for this automaton *)
      array_of_transitions.(automaton_index) <- Array.make nb_locations (Array.make 0 []);

      (* Iterate on locations *)
      Array.iteri (fun location_index transitions_for_this_location ->

          (*** WARNING !!! Here, a BIG array is created (as big as the number of actions !!) ***)
          (*** TODO: convert to HashTbl ? (test efficiency?) ***)

          (* Set the array for this location *)
          array_of_transitions.(automaton_index).(location_index) <- Array.make nb_actions [];

          (* Iterate on transitions *)
          List.iter (fun (action_index, guard, updates, target_location_index) ->

              (* Convert the guard *)
              let converted_guard = convert_guard index_of_variables type_of_variables constants guard in

              (* Filter the updates that should assign some variable name to be removed to any expression *)
              (* let filtered_updates = List.filter (fun (variable_name, (*linear_expression*)_) ->
                 					not (List.mem variable_name removed_variable_names)
                 				) updates
                 				in *)

              let filtered_updates = filtered_updates removed_variable_names updates in

              (* Flag to check if there are clock resets only to 0 *)
              (* let only_resets = ref true in *)

              (* Split between the clock and discrete updates *)
              (* let clock_updates, discrete_updates = List.partition (fun (variable_index, linear_term) ->
                 					if type_of_variables variable_index = Var_type_clock then(
                 						(* Update flag *)
                 						if linear_term <> (LinearConstraint.make_pxd_linear_term [] NumConst.zero) then(
                 							only_resets := false;
                 						);
                 						true
                 					)else
                 						false
                 				) converted_updates
                 				in *)

              (* Split between the clock and discrete updates *)
              (* let parsed_clock_updates, parsed_discrete_updates = List.partition (is_clock_update index_of_variables only_resets) filtered_updates
                 				in *)

              (* translate parsed updates into their abstract model *)
              let converted_updates = convert_updates index_of_variables constants type_of_variables filtered_updates in

              (* Convert the updates *)
              (* let converted_updates = List.map (fun (variable_name, parsed_update_arithmetic_expression) ->
                 					let variable_index = Hashtbl.find index_of_variables variable_name in
                 					let linear_term = linear_term_of_parsed_update_arithmetic_expression index_of_variables constants parsed_update_arithmetic_expression in
                 					(variable_index, linear_term)
                 				) filtered_updates in*)

              (* Differentiate between different kinds of clock updates *)
              (* let clock_updates : clock_updates =
                 					(* Case 1: no update *)
                 					if converted_clock_updates = [] then No_update
                 					else (
                 						(* Case 2: resets only *)
                 						if !only_resets then (
                 							(* Keep only the clock ids, not the linear terms *)
                 							let clocks_to_reset, _ = List.split converted_clock_updates in
                 							Resets clocks_to_reset
                 						) else
                 						(* Case 3: complex with linear terms *)
                 							Updates converted_clock_updates
                 					)
                 				in *)

              (* Update the transition array *)
              array_of_transitions.(automaton_index).(location_index).(action_index) <- !transition_index :: array_of_transitions.(automaton_index).(location_index).(action_index);
              
              (* Add the transition to the description *)
              transitions_description.(!transition_index) <- {
					guard   = converted_guard;
					action  = action_index;
					updates = converted_updates;
					target  = target_location_index;
				};
              (* Add the automaton *)
              automaton_of_transition.(!transition_index) <- automaton_index;
              
              (* Increment the index *)
              transition_index := !transition_index + 1;

            ) transitions_for_this_location;
        ) transitions_for_this_automaton;
    ) transitions;

  (* Return transitions and the arrays transition_index -> transition and transition_index -> automaton_index *)
  array_of_transitions, transitions_description, automaton_of_transition




(*------------------------------------------------------------*)
(* Create the initial state *)
(*------------------------------------------------------------*)
let make_initial_state index_of_automata locations_per_automaton index_of_locations index_of_variables parameters removed_variable_names constants type_of_variables variable_names init_discrete_pairs init_definition =
  (* Get the location initialisations and the constraint *)
  let loc_assignments, linear_predicates = List.partition (function
      | Loc_assignment _ -> true
      | _ -> false
    ) init_definition in
  (* Make pairs (automaton_name, location_name) *)
  let initial_locations = List.map (function
      | Loc_assignment (automaton_name, location_name) -> (automaton_name, location_name)
      | _ -> raise (InternalError "Something else than a Loc_assignment was found in a Loc_assignment list")
    ) loc_assignments in
  (* Convert the pairs to automaton_index, location_index *)
  let locations = List.map (fun (automaton_name, location_name) ->
      (* Find the automaton index *)
      let automaton_index = Hashtbl.find index_of_automata automaton_name in
      (* Find the location index *)
      automaton_index,
      Hashtbl.find index_of_locations.(automaton_index) location_name
    ) initial_locations in

  (* Construct the initial location *)
  let initial_location = Location.make_location locations init_discrete_pairs in

  (* Remove the init definitions for discrete variables *)
  let other_inequalities = List.filter (function
      (* Check if the left part is only a variable name *)
      | Linear_predicate (Linear_constraint (Linear_term (Variable (_, variable_name)), _ , _)) ->
        (* First check whether it was removed *)
        if List.mem variable_name removed_variable_names then false
        else
          let is_discrete =
            (* Try to get the variable index *)
            if (Hashtbl.mem index_of_variables variable_name) then (
              let variable_index =  Hashtbl.find index_of_variables variable_name in
              (* Keep if this is a discrete *)
              type_of_variables variable_index = Var_type_discrete
            ) else (
              (* Case constant *)
              if (Hashtbl.mem constants variable_name) then false
              else (
                (* Otherwise: problem! *)
                raise (InternalError ("The variable '" ^ variable_name ^ "' mentioned in the init definition does not exist, although this should have been checked before."));
              ))
          in not is_discrete
      | _ -> true
    ) linear_predicates in
  (* Convert the inequalities *)
  let convex_predicate = List.map (function
      | Linear_predicate lp -> lp
      | _ -> raise (InternalError "Something else than a Linear_predicate was found in a Linear_predicate list.")
    ) other_inequalities in
  let initial_constraint : LinearConstraint.px_linear_constraint =

    (* Create pairs of (index , value) for discrete variables *)
    (* 		let discrete_values = List.map (fun discrete_index -> discrete_index, (Location.get_discrete_value initial_location discrete_index)) model.discrete in *)

    (* Create a constraint encoding the value of the discretes *)
    let discretes = LinearConstraint.pxd_constraint_of_discrete_values init_discrete_pairs in

    (* Create initial constraint (through parsing) *)
    let initial_constraint = (linear_constraint_of_convex_predicate index_of_variables constants convex_predicate) in

    (* Intersects initial constraint with discretes *)
    LinearConstraint.pxd_intersection_assign initial_constraint [discretes];

    (* Remove discretes *)
    LinearConstraint.pxd_hide_discrete_and_collapse initial_constraint
  in

  (* PERFORM VERIFICATIONS *)
  (* Check that all parameters are bound to be >= 0 *)
  List.iter (fun parameter_id ->
      (* Print some information *)
      print_message Verbose_low ("Checking that parameter '" ^ (variable_names parameter_id) ^ "' is >= 0 in the initial constraint…");

      (* Check *)
      if not (LinearConstraint.px_is_positive_in parameter_id initial_constraint) then
        print_warning ("Parameter '" ^ (variable_names parameter_id) ^ "' is not necessarily positive in the initial constraint. The behavior of " ^ Constants.program_name ^ " is unspecified in this case. You are advised to add inequality '" ^ (variable_names parameter_id) ^ " >= 0' to the initial state of the model.");
    ) parameters;

  (* Return the initial state *)
  initial_location, initial_constraint


(*------------------------------------------------------------*)
(** Convert a list of parsed parameters into a list of variable_index *)
(*------------------------------------------------------------*)
let convert_projection_definition index_of_variables = function
  | None -> None
  | Some parsed_parameters -> Some (List.map (fun parsed_parameter ->
      (* No check because this was checked before *)
      Hashtbl.find index_of_variables parsed_parameter
    ) parsed_parameters)


(*------------------------------------------------------------*)
(** Convert the optimization definition *)
(*------------------------------------------------------------*)
let convert_optimization_definition index_of_variables = function
  | No_parsed_optimization -> No_optimization
  | Parsed_minimize parameter_name -> Minimize (
      (* No check because this was checked before *)
      Hashtbl.find index_of_variables parameter_name
    )
  | Parsed_maximize parameter_name -> Maximize (
      (* No check because this was checked before *)
      Hashtbl.find index_of_variables parameter_name
    )


(*------------------------------------------------------------*)
(* Find the clocks in a linear_constraint *)
(*------------------------------------------------------------*)

let get_clocks_in_linear_constraint clocks =
  (* Get a long list with duplicates, and then simplify *)
  (*	(* Should not be too inefficient, because our linear constraints are relatively small *)
    	let list_of_clocks = List.fold_left (fun current_list_of_clocks linear_inequality ->
    		list_append current_list_of_clocks (get_clocks_in_linear_inequality is_clock linear_inequality)
    	) [] linear_constraint
    	in
    	(* Simplify *)
    	list_only_once list_of_clocks*)
  LinearConstraint.pxd_find_variables clocks


(*** WARNING: duplicate function in ClockElimination ***)
let rec get_clocks_in_updates updates : clock_index list =
  let get_clocks: clock_updates -> clock_index list = function
    (* No update at all *)
    | No_update -> []
    (* Reset to 0 only *)
    | Resets clock_reset_list -> clock_reset_list
    (* Reset to arbitrary value (including discrete, parameters and clocks) *)
    | Updates clock_update_list ->
      let result, _ = List.split clock_update_list in result
  in
  let clocks_in_conditons = List.flatten (List.map
    (fun (b, u1, u2) -> (get_clocks_in_updates u1) @ (get_clocks_in_updates u2) )
    updates.conditional)
  in
  (get_clocks updates.clock) @ clocks_in_conditons


(*------------------------------------------------------------*)
(* Convert the parsing structure into an abstract model *)
(*------------------------------------------------------------*)
let abstract_model_of_parsing_structure options (with_special_reset_clock : bool) (parsed_variable_declarations, parsed_automata, parsed_init_definition, parsed_property_definition, parsed_projection_definition, parsed_optimization_definition, parsed_carto_definition) =
	(**-*-*-*-*-*-*-*-*-*-*-*-*-*-*-*-*-*-*-*-*-*-*-*-*-*-*-*-*-*-*-*)
	(* Debug functions *)
	(**-*-*-*-*-*-*-*-*-*-*-*-*-*-*-*-*-*-*-*-*-*-*-*-*-*-*-*-*-*-*-*)
	(* Debug print function for arrays *)
	let debug_print_array verbose_level =
		Array.iteri (fun i e ->
			print_message verbose_level ((string_of_int i) ^ " -> " ^ e)
		)
	in

	(**-*-*-*-*-*-*-*-*-*-*-*-*-*-*-*-*-*-*-*-*-*-*-*-*-*-*-*-*-*-*-*)
	(* Get names *)
	(**-*-*-*-*-*-*-*-*-*-*-*-*-*-*-*-*-*-*-*-*-*-*-*-*-*-*-*-*-*-*-*)
	(* Get the declared variable names *)
	let possibly_multiply_defined_clock_names, possibly_multiply_defined_discrete_names, possibly_multiply_defined_parameter_names, constants, unassigned_constants = get_declared_variable_names parsed_variable_declarations in
	(* Get the declared automata names *)
	let declared_automata_names = get_declared_automata_names parsed_automata in
	(* Get the declared synclabs names *)
	let synclabs_names = get_declared_synclabs_names parsed_automata in



	(* Print some information *)
	if verbose_mode_greater Verbose_total then(
		print_message Verbose_total ("Automata names : " ^ (string_of_list_of_string_with_sep ", " declared_automata_names));
	);


	(**-*-*-*-*-*-*-*-*-*-*-*-*-*-*-*-*-*-*-*-*-*-*-*-*-*-*-*-*-*-*-*)
	(* Check the synclabs declarations *)
	(**-*-*-*-*-*-*-*-*-*-*-*-*-*-*-*-*-*-*-*-*-*-*-*-*-*-*-*-*-*-*-*)
	let synclabs_names, removed_synclab_names = if options#sync_auto_detection then synclabs_names, [] else (
		(* Keep only the synclabs which are used in ALL the automata where they are declared *)
		List.partition (synclab_used_everywhere parsed_automata) (*(fun synclab_name -> if synclab_used_everywhere parsed_automata synclab_name then
			(* If it is used everywhere: keep *)
			true
			(* If there exists an automaton where it is not used : warns and remove *)
			else (print_warning ("The synclab '" ^ synclab_name ^ "' is not used in some of the automata where it is declared: it will thus be removed."); false)
		)*) synclabs_names
	) in

	(**-*-*-*-*-*-*-*-*-*-*-*-*-*-*-*-*-*-*-*-*-*-*-*-*-*-*-*-*-*-*-*)
	(* Make the array of constants *)
	(**-*-*-*-*-*-*-*-*-*-*-*-*-*-*-*-*-*-*-*-*-*-*-*-*-*-*-*-*-*-*-*)
	let constants, constants_consistent = make_constants constants in

	if verbose_mode_greater Verbose_high then(
		(* Constants *)
		print_message Verbose_high ("\n*** Constants:");
		Hashtbl.iter (fun key value ->
			print_message Verbose_total (key ^ " = " ^ (NumConst.string_of_numconst value) ^ "")
		) constants;
	);



	(**-*-*-*-*-*-*-*-*-*-*-*-*-*-*-*-*-*-*-*-*-*-*-*-*-*-*-*-*-*-*-*)
	(* Check the variable_declarations *)
	(**-*-*-*-*-*-*-*-*-*-*-*-*-*-*-*-*-*-*-*-*-*-*-*-*-*-*-*-*-*-*-*)
	(* Check that all variable names are different (and print warnings for multiply-defined variables if same type) *)
	let all_variables_different = check_variable_names possibly_multiply_defined_clock_names possibly_multiply_defined_discrete_names possibly_multiply_defined_parameter_names constants in
	(* Check that all automata names are different *)
	let all_automata_different = check_declared_automata_names declared_automata_names in


	(**-*-*-*-*-*-*-*-*-*-*-*-*-*-*-*-*-*-*-*-*-*-*-*-*-*-*-*-*-*-*-*)
	(* Errors if unassigned constants *)
	(**-*-*-*-*-*-*-*-*-*-*-*-*-*-*-*-*-*-*-*-*-*-*-*-*-*-*-*-*-*-*-*)
	let check_no_unassigned_constants =
		if unassigned_constants = [] then true
		else
		(
			List.iter (fun unassigned_constant ->
				print_error("Constant '" ^ unassigned_constant ^ "' is not assigned a value in the variable declarations.");
			) unassigned_constants;
			(* Check failed *)
			false;
		)
	in


	(**-*-*-*-*-*-*-*-*-*-*-*-*-*-*-*-*-*-*-*-*-*-*-*-*-*-*-*-*-*-*-*)
	(* Exit if not well formed *)
	(**-*-*-*-*-*-*-*-*-*-*-*-*-*-*-*-*-*-*-*-*-*-*-*-*-*-*-*-*-*-*-*)
	(* Check that at least one automaton is defined *)
	let at_least_one_automaton =
		if List.length declared_automata_names = 0 then (
			print_error ("At least one automaton should be declared."); false
		) else true in

	(* Stop here if model not well formed *)
 	if not (constants_consistent && all_variables_different && all_automata_different && at_least_one_automaton) then raise InvalidModel;


 	(**-*-*-*-*-*-*-*-*-*-*-*-*-*-*-*-*-*-*-*-*-*-*-*-*-*-*-*-*-*-*-*)
	(* Add clock and automaton for the observer *)
	(**-*-*-*-*-*-*-*-*-*-*-*-*-*-*-*-*-*-*-*-*-*-*-*-*-*-*-*-*-*-*-*)
	(* Note that the observer has not been checked yet, but it doesn't matter *)
	let observer_automaton, observer_clock_option = ObserverPatterns.new_elements parsed_property_definition in

	(* Print some information *)
	if verbose_mode_greater Verbose_high then(
		begin
			match observer_automaton with
			| None -> ()
			| Some observer_automaton -> print_message Verbose_high ("Adding extra automaton '" ^ observer_automaton ^ "' for the observer.");
		end;
		begin
			match observer_clock_option with
			| None -> ()
			| Some observer_clock_name -> print_message Verbose_high ("Adding extra clock '" ^ observer_clock_name ^ "' for the observer.");
		end;
	);



	(**-*-*-*-*-*-*-*-*-*-*-*-*-*-*-*-*-*-*-*-*-*-*-*-*-*-*-*-*-*-*-*)
	(* Start building variable lists *)
	(**-*-*-*-*-*-*-*-*-*-*-*-*-*-*-*-*-*-*-*-*-*-*-*-*-*-*-*-*-*-*-*)

	(* First remove multiply defined variable names *)
	let single_clock_names = list_only_once possibly_multiply_defined_clock_names in
	let single_discrete_names = list_only_once possibly_multiply_defined_discrete_names in
	let single_parameter_names = list_only_once possibly_multiply_defined_parameter_names in

	(* Unless a specific option is activated, we first remove all variables declared but unused *)
	let clock_names, discrete_names, parameter_names, removed_variable_names =
	if options#no_variable_autoremove then(
		(* Nothing to do *)
		single_clock_names, single_discrete_names, single_parameter_names, []
	)else (
		(* Gather all variables used *)
		let all_variable_used = get_all_variables_used parsed_automata parsed_property_definition in

		(* Remove variable unused *)
		let remove_unused_variables_gen variable_type_name = List.partition (fun variable_name ->
			(* The variable is kept if… *)
			if
				(* Either it is used somewhere *)
				(StringSet.mem variable_name all_variable_used)
				(* Or it is a clock with the special global_time name *)
				||
				(variable_name = Constants.global_time_clock_name && List.mem variable_name single_clock_names)
			then true
			else (
				(* First print a warning *)
				print_warning ("The " ^ variable_type_name ^ " '" ^ variable_name ^ "' is declared but never used in the model; it is therefore removed from the model. Use option -no-var-autoremove to keep it.");
				(* Filter out *)
				false
			)
		) in
		(* Create all three lists *)
		let single_clock_names, removed_clock_names = remove_unused_variables_gen "clock" single_clock_names in
		let single_discrete_names, removed_discrete_names = remove_unused_variables_gen "discrete" single_discrete_names in
		let single_parameter_names, removed_parameter_names = remove_unused_variables_gen "parameter" single_parameter_names in
		(* Return and append removed variable names *)
		single_clock_names, single_discrete_names, single_parameter_names, List.rev_append removed_clock_names (List.rev_append removed_discrete_names removed_parameter_names)
	)
	in

	(* First handle the observer clock if any *)
	let observer_clock_list = match observer_clock_option with
		| None -> []
		| Some observer_clock_name -> [observer_clock_name]
	in
	(* Second handle the special_reset_clock *)
	let special_reset_clock_list = if with_special_reset_clock then [Constants.special_reset_clock_name] else [] in

	let clock_names = list_append (list_append clock_names observer_clock_list) special_reset_clock_list in
	let discrete_names = discrete_names in
	let parameters_names = parameter_names in

	(* Make only one list for all variables *)
	let variable_names = list_append (list_append parameters_names clock_names) discrete_names in

	(* Update automata names with the observer automaton *)
	let declared_automata_names = match observer_automaton with
		| None -> declared_automata_names
		| Some automaton_obs -> list_append declared_automata_names [automaton_obs]
	in

	(* Numbers *)
	let nb_automata = List.length declared_automata_names in
	let nb_labels = List.length synclabs_names in
	let nb_clocks = List.length clock_names in
	let nb_discrete = List.length discrete_names in
	let nb_parameters = List.length parameters_names in
	let nb_variables = List.length variable_names in


	(* Compute the index for the observer automaton *)
	let observer_automaton = match observer_automaton with
		| None -> None
		| Some _ -> Some (nb_automata-1)
	in



	(**-*-*-*-*-*-*-*-*-*-*-*-*-*-*-*-*-*-*-*-*-*-*-*-*-*-*-*-*-*-*-*)
	(* Set the LinearConstraint dimensions *)
	(**-*-*-*-*-*-*-*-*-*-*-*-*-*-*-*-*-*-*-*-*-*-*-*-*-*-*-*-*-*-*-*)
	print_message Verbose_high ("\nSetting dimensions…");
	LinearConstraint.set_dimensions nb_parameters nb_clocks nb_discrete;


	(**-*-*-*-*-*-*-*-*-*-*-*-*-*-*-*-*-*-*-*-*-*-*-*-*-*-*-*-*-*-*-*)
	(* Construct the arrays of automata, variables and actions *)
	(**-*-*-*-*-*-*-*-*-*-*-*-*-*-*-*-*-*-*-*-*-*-*-*-*-*-*-*-*-*-*-*)

	(* The list of automata *)
	let automata = list_of_interval 0 (nb_automata - 1) in

	(* The array of automata names ; index -> automaton name *)
	let array_of_automata_names = Array.of_list declared_automata_names in
	(* A (constant) hash table 'automaton name -> index' *)
	let index_of_automata = Hashtbl.create nb_automata in
	for i = 0 to nb_automata - 1 do
		Hashtbl.add index_of_automata array_of_automata_names.(i) i;
	done;

	(* Functional version *)
	let automata_names = fun automaton_index -> array_of_automata_names.(automaton_index) in

	(* The array of labels ; index -> label name *)
	let labels = Array.of_list synclabs_names in
	(* A (constant) hash table 'label name -> index' *)
	let index_of_actions = Hashtbl.create nb_labels in
	for i = 0 to nb_labels - 1 do
		Hashtbl.add index_of_actions labels.(i) i;
	done;

	(* The array of variables names ; index -> variable name *)
	let variables = Array.of_list variable_names in
	(* A (constant) hash table 'variable name -> index' *)
	let index_of_variables = Hashtbl.create nb_variables in
	for i = 0 to nb_variables - 1 do
		Hashtbl.add index_of_variables variables.(i) i;
	done;

	let first_parameter_index = 0 in
	let first_clock_index    = first_parameter_index + nb_parameters in
	let first_discrete_index  = first_clock_index + nb_clocks in

	(* An array 'variable index -> AbstractModel.var_type' *)
	let type_of_variables = Array.make nb_variables AbstractModel.Var_type_parameter in
	for i = first_clock_index to first_discrete_index - 1 do
		type_of_variables.(i) <- AbstractModel.Var_type_clock;
	done;
	for i = first_discrete_index to nb_variables - 1 do
		type_of_variables.(i) <- AbstractModel.Var_type_discrete;
	done;
	(* Functional representation *)
	let type_of_variables = fun variable_index -> type_of_variables.(variable_index) in

	(* Create the lists of different variables *)
	let parameters = list_of_interval first_parameter_index (first_clock_index - 1) in
	let clocks     = list_of_interval first_clock_index (first_discrete_index - 1) in
	let discrete   = list_of_interval first_discrete_index (nb_variables - 1) in

	(* Create the type check functions *)
	let is_clock = (fun variable_index -> try (type_of_variables variable_index = Var_type_clock) with Invalid_argument _ ->  false) in
	let is_discrete = (fun variable_index -> try (type_of_variables variable_index = Var_type_discrete) with Invalid_argument _ ->  false) in


	(* Detect the clock with a special global time name, if any *)
	let global_time_clock =
		if List.mem Constants.global_time_clock_name clock_names then Some (Hashtbl.find index_of_variables Constants.global_time_clock_name)
		else None
	in


	(**-*-*-*-*-*-*-*-*-*-*-*-*-*-*-*-*-*-*-*-*-*-*-*-*-*-*-*-*-*-*-*)
	(* Debug prints *)
	(**-*-*-*-*-*-*-*-*-*-*-*-*-*-*-*-*-*-*-*-*-*-*-*-*-*-*-*-*-*-*-*)
	(* Automata *)
	if verbose_mode_greater Verbose_high then(
		print_message Verbose_high ("\n*** Array of automata names:");
		debug_print_array Verbose_high array_of_automata_names;

		(* Labels *)
		print_message Verbose_high ("\n*** Array of declared synchronization action names:");
		debug_print_array Verbose_high labels;

		(* Variables *)
		print_message Verbose_total ("\n*** Variable names:");
		Array.iteri (fun i e ->
			print_message Verbose_total ((string_of_int i) ^ " -> " ^ e ^ " : " ^ (string_of_var_type (type_of_variables i)))
		) variables;
	);


	(**-*-*-*-*-*-*-*-*-*-*-*-*-*-*-*-*-*-*-*-*-*-*-*-*-*-*-*-*-*-*-*)
	(* Get all the locations *)
	(**-*-*-*-*-*-*-*-*-*-*-*-*-*-*-*-*-*-*-*-*-*-*-*-*-*-*-*-*-*-*-*)
	(* Check that all the location names of an automaton are different *)
	if not (all_locations_different parsed_automata) then raise InvalidModel;

	(* Get all the locations for each automaton: automaton_index -> location_index -> location_name *)
	let array_of_location_names = make_locations_per_automaton index_of_automata parsed_automata nb_automata in
	(* Add the observer locations *)
	begin
	match observer_automaton with
		| None -> ()
			(*** WARNING: we assume here that observer automaton is the last one ! ***)
		| Some automaton_index ->
			print_message Verbose_high ("Adding the observer locations.");
			array_of_location_names.(automaton_index) <- ObserverPatterns.get_locations parsed_property_definition
	end;

	(* A (constant) array of hash tables 'automaton_index -> location_name -> location_index' *)
	let index_of_locations = Array.make nb_automata (Hashtbl.create 0) in
	for automaton_index = 0 to nb_automata - 1 do
		let nb_locations = Array.length (array_of_location_names.(automaton_index)) in
		let location_index_table = Hashtbl.create nb_locations in
		for location_index = 0 to nb_locations - 1 do
			Hashtbl.add location_index_table array_of_location_names.(automaton_index).(location_index) location_index;
		done;
		index_of_locations.(automaton_index) <- location_index_table;
	done;
	(* Create the access function returning a list of locations*)
	let array_of_locations_per_automaton = Array.make nb_automata [] in
	for automaton_index = 0 to nb_automata - 1 do
		array_of_locations_per_automaton.(automaton_index) <-
		Array.to_list (Array.mapi (fun location_index _ -> location_index) array_of_location_names.(automaton_index));
	done;
	let locations_per_automaton = fun automaton_index -> array_of_locations_per_automaton.(automaton_index) in
	(* Create the access function returning a location name *)
	let location_names = fun automaton_index location_index -> array_of_location_names.(automaton_index).(location_index) in


	(* Debug print *)
	if verbose_mode_greater Verbose_high then(
		print_message Verbose_high ("\n*** Locations per automaton:");
		List.iter (fun automaton_index ->
			print_message Verbose_high ((automata_names automaton_index) ^ " : ");
			List.iter (fun location_index ->
				print_message Verbose_high ("    " ^ (string_of_int location_index) ^ " -> " ^ (location_names automaton_index location_index) ^ "");
			)
			(locations_per_automaton automaton_index);
		) automata;
	);



	(**-*-*-*-*-*-*-*-*-*-*-*-*-*-*-*-*-*-*-*-*-*-*-*-*-*-*-*-*-*-*-*)
	(* Check the automata *)
	(**-*-*-*-*-*-*-*-*-*-*-*-*-*-*-*-*-*-*-*-*-*-*-*-*-*-*-*-*-*-*-*)
	print_message Verbose_high ("*** Checking automata…");
	let well_formed_automata = check_automata index_of_variables type_of_variables variable_names removed_variable_names index_of_automata array_of_location_names constants parsed_automata in


	(**-*-*-*-*-*-*-*-*-*-*-*-*-*-*-*-*-*-*-*-*-*-*-*-*-*-*-*-*-*-*-*)
	(* exit if not well formed *)
	(**-*-*-*-*-*-*-*-*-*-*-*-*-*-*-*-*-*-*-*-*-*-*-*-*-*-*-*-*-*-*-*)
	(*** NOTE: might be a problem in the init checking if the check_automata test fails, hence test first ***)
	if not (check_no_unassigned_constants && well_formed_automata)
		then raise InvalidModel;


	(**-*-*-*-*-*-*-*-*-*-*-*-*-*-*-*-*-*-*-*-*-*-*-*-*-*-*-*-*-*-*-*)
	(* Check the init_definition *)
	(**-*-*-*-*-*-*-*-*-*-*-*-*-*-*-*-*-*-*-*-*-*-*-*-*-*-*-*-*-*-*-*)
	print_message Verbose_high ("*** Checking init definition…");
	(* Get pairs for the initialisation of the discrete variables, and check the init definition *)

	let init_discrete_pairs, well_formed_init =
		check_init discrete variable_names removed_variable_names constants index_of_variables type_of_variables automata automata_names index_of_automata array_of_location_names parsed_init_definition observer_automaton in


	(**-*-*-*-*-*-*-*-*-*-*-*-*-*-*-*-*-*-*-*-*-*-*-*-*-*-*-*-*-*-*-*)
	(* Check projection definition *)
	(**-*-*-*-*-*-*-*-*-*-*-*-*-*-*-*-*-*-*-*-*-*-*-*-*-*-*-*-*-*-*-*)
	let well_formed_projection = check_projection_definition parameters_names parsed_projection_definition in


	(**-*-*-*-*-*-*-*-*-*-*-*-*-*-*-*-*-*-*-*-*-*-*-*-*-*-*-*-*-*-*-*)
	(* Check optimization definition *)
	(**-*-*-*-*-*-*-*-*-*-*-*-*-*-*-*-*-*-*-*-*-*-*-*-*-*-*-*-*-*-*-*)
	let well_formed_optimization = check_optimization parameters_names parsed_optimization_definition in




	(**-*-*-*-*-*-*-*-*-*-*-*-*-*-*-*-*-*-*-*-*-*-*-*-*-*-*-*-*-*-*-*)
	(* Check property definition *)
	(**-*-*-*-*-*-*-*-*-*-*-*-*-*-*-*-*-*-*-*-*-*-*-*-*-*-*-*-*-*-*-*)
	(*** WARNING: might be a problem if the check_automata test fails ***)
	let property, well_formed_property =
		check_and_convert_property index_of_variables type_of_variables discrete variable_names constants index_of_actions index_of_automata index_of_locations parsed_property_definition in


	(**-*-*-*-*-*-*-*-*-*-*-*-*-*-*-*-*-*-*-*-*-*-*-*-*-*-*-*-*-*-*-*)
	(* Check polyhedra definition in (optional) carto mode *)
	(**-*-*-*-*-*-*-*-*-*-*-*-*-*-*-*-*-*-*-*-*-*-*-*-*-*-*-*-*-*-*-*)
	let well_formed_carto = ref true in



	(*** TODO!!! reintroduce differently ***)
(*	let parsed_constraints , (p1_min , p1_max) , (p2_min , p2_max)  = parsed_carto_definition in
	let carto_linear_constraints = List.map (fun (parsed_convex_predicate , tile_nature) ->
		(* Check well-formedness *)
		if all_variables_defined_in_convex_predicate variable_names constants parsed_convex_predicate then(
			(* Convert to a AbstractModel.linear_constraint *)
			LinearConstraint.cast_p_of_pxd_linear_constraint (linear_constraint_of_convex_predicate index_of_variables constants parsed_convex_predicate) true
			,
			(* Convert the tile nature *)
			convert_tile_nature tile_nature
		)else(
			(* Set well-formedness to false *)
			well_formed_carto := false;
			(* Return anything *)
			LinearConstraint.p_false_constraint () , AbstractModel.Unknown
		)
	) parsed_constraints in*)
	(*** TODO!!! reintroduce differently ***)


	(**-*-*-*-*-*-*-*-*-*-*-*-*-*-*-*-*-*-*-*-*-*-*-*-*-*-*-*-*-*-*-*)
	(* exit if not well formed *)
	(**-*-*-*-*-*-*-*-*-*-*-*-*-*-*-*-*-*-*-*-*-*-*-*-*-*-*-*-*-*-*-*)
	if not (check_no_unassigned_constants && well_formed_automata && well_formed_property && well_formed_projection && well_formed_optimization && well_formed_init && !well_formed_carto)
		then raise InvalidModel;

	print_message Verbose_medium ("Model syntax successfully checked.");


	(**-*-*-*-*-*-*-*-*-*-*-*-*-*-*-*-*-*-*-*-*-*-*-*-*-*-*-*-*-*-*-*)
	(* Construct the automata without the observer, and with the transitions in a non-finalized form *)
	(**-*-*-*-*-*-*-*-*-*-*-*-*-*-*-*-*-*-*-*-*-*-*-*-*-*-*-*-*-*-*-*)
	print_message Verbose_high ("*** Building automata…");
	(* Get all the possible actions for every location of every automaton *)
	let actions, array_of_action_names, action_types, actions_per_automaton, actions_per_location, location_accepting, location_urgency, costs, invariants, stopwatches_array, has_stopwatches, transitions, nosync_obs =
		make_automata index_of_variables constants index_of_automata index_of_locations labels index_of_actions (*removed_variable_names *)removed_synclab_names parsed_automata (observer_automaton != None) in
	let nb_actions = List.length actions in


	(**-*-*-*-*-*-*-*-*-*-*-*-*-*-*-*-*-*-*-*-*-*-*-*-*-*-*-*-*-*-*-*)
	(* Get the observer information here *)
	(**-*-*-*-*-*-*-*-*-*-*-*-*-*-*-*-*-*-*-*-*-*-*-*-*-*-*-*-*-*-*-*)
	let observer_structure, nb_transitions_for_observer, correctness_condition, initial_observer_constraint =
	match observer_automaton with
	| None -> print_message Verbose_total ("*** (No observer)");
		(* Still check the case of non-reachability user-defined property *)
		begin
		match property with
			| Unreachable_locations unreachable_global_location_list -> None, 0, Some (Unreachable unreachable_global_location_list), None
			| _ -> None, 0, None, None
		end
	| Some observer_id ->
		print_message Verbose_low ("*** Generating the observer…");
		(* Get the silent action index for the observer *)
		let nosync_obs = match nosync_obs with
			| Some nosync_obs -> nosync_obs
			| None -> raise (InternalError ("An observer action should have been defined."))
		in
		(* Get the local clock for the observer *)
		(*** WARNING: quite a HACK, here ***)
		let clock_obs = nb_parameters + nb_clocks - 1 in
		(* Get the info from the observer pattern *)
		let observer_actions, observer_actions_per_location, observer_location_urgency, observer_invariants, observer_transitions, initial_observer_constraint, correctness_condition =
			ObserverPatterns.get_automaton nb_actions observer_id nosync_obs clock_obs property in

		(* Return the structure and the correctness_condition *)
		Some (observer_actions, observer_actions_per_location, observer_location_urgency, observer_invariants, observer_transitions),
		((* Iterate on locations *)
			Array.fold_left (fun nb_transitions_for_locations transitions_for_this_location ->
				Array.fold_left (fun nb_transitions_for_actions transitions_for_this_action ->
				nb_transitions_for_actions + (List.length transitions_for_this_action)
				) nb_transitions_for_locations transitions_for_this_location
			) 0 observer_transitions
		),
		Some correctness_condition,
		initial_observer_constraint
	in

	
	(**-*-*-*-*-*-*-*-*-*-*-*-*-*-*-*-*-*-*-*-*-*-*-*-*-*-*-*-*-*-*-*)
	(* Convert the transitions to their final form *)
	(**-*-*-*-*-*-*-*-*-*-*-*-*-*-*-*-*-*-*-*-*-*-*-*-*-*-*-*-*-*-*-*)
	
	print_message Verbose_high ("*** Building transitions…");
	(* Count the number of transitions *)
	let nb_transitions_without_observer =
		(* Iterate on automata *)
		Array.fold_left (fun nb_transitions_for_automata transitions_for_this_automaton ->
			(* Iterate on locations *)
			Array.fold_left (fun nb_transitions_for_locations transitions_for_this_location ->
				nb_transitions_for_locations + (List.length transitions_for_this_location)
			) nb_transitions_for_automata transitions_for_this_automaton
		) 0 transitions
	in
	let nb_transitions = nb_transitions_without_observer + nb_transitions_for_observer in
	
	(* Print some information *)
	print_message Verbose_total ("" ^ (string_of_int nb_transitions_without_observer) ^ " transition" ^ (s_of_int nb_transitions_without_observer) ^ " in the model, and " ^ (string_of_int nb_transitions_for_observer) ^ " additional transition" ^ (s_of_int nb_transitions_for_observer) ^ " for the observer");

	(* Convert transitions *)
	(*** TODO: integrate inside 'make_automata' (?) ***)
	let transitions, transitions_description, automaton_of_transition = convert_transitions nb_transitions nb_actions index_of_variables constants removed_variable_names type_of_variables transitions in

	
	(**-*-*-*-*-*-*-*-*-*-*-*-*-*-*-*-*-*-*-*-*-*-*-*-*-*-*-*-*-*-*-*)
	(* Add the observer structure to the automata *)
	(**-*-*-*-*-*-*-*-*-*-*-*-*-*-*-*-*-*-*-*-*-*-*-*-*-*-*-*-*-*-*-*)
	begin
	match observer_automaton with
	| None -> ()
	| Some observer_id ->
		(* Get the info from the observer pattern *)
		begin
		match observer_structure with
		| None -> raise (InternalError ("No observer structure saved although it should have been set at that point"))
		| Some (observer_actions, observer_actions_per_location, observer_location_urgency, observer_invariants, observer_transitions) ->
			print_message Verbose_high ("*** Adding observer data to automata…");
			(* Retrieve the number of locations of the observer *)
			let nb_locations = Array.length observer_actions_per_location in
			(* Update actions per automaton *)
			actions_per_automaton.(observer_id) <- observer_actions;
			(* Update actions per location *)
			actions_per_location.(observer_id) <- observer_actions_per_location;
			(* Update urgency *)
			location_urgency.(observer_id) <- observer_location_urgency;
			(* Update invariants *)
			invariants.(observer_id) <- observer_invariants;
			(* Update costs (no costs in observers) *)
			costs.(observer_id) <- Array.make nb_locations None;
			
			(* Update transitions *)
			
			(* First convert the transitions to transition_index, and update the transitions_description *)

			(* Maintain an index for the next transition *)
			let transition_index = ref nb_transitions_without_observer in
			let observer_transitions =
			(* Iterate on locations *)
			Array.map (fun actions_for_this_location ->
				(* Iterate on actions *)
				Array.map (fun transitions_for_this_action ->
					(* Iterate on transitions for this action *)
					List.map (fun transition ->
						let current_transition_index = !transition_index in
						(* Add the transition to the description *)
						begin
						try(
							(* Update transition description *)
							transitions_description.(current_transition_index) <- transition;
							(* Update automaton of transition *)
							automaton_of_transition.(current_transition_index) <- observer_id;
						) with
							| Invalid_argument e -> raise (InternalError ("Invalid argument '" ^ e ^ "' when updating observer transitions (current index: " ^ (string_of_int current_transition_index) ^ " max size: " ^ (string_of_int (Array.length transitions_description)) ^ ")"))
						;
						end;
						
						(* Increment the index *)
						transition_index := !transition_index + 1;

						(* Update the transition array *)
						current_transition_index
					) transitions_for_this_action;
				) actions_for_this_location;
			) observer_transitions
			in
			
			(* Then update transitions *)
			transitions.(observer_id) <- observer_transitions;
			
		end;
	end;
	
	(*** TODO : perform init for observer (location) ***)









	(**-*-*-*-*-*-*-*-*-*-*-*-*-*-*-*-*-*-*-*-*-*-*-*-*-*-*-*-*-*-*-*)
	(* Convert to functional view *)
	(**-*-*-*-*-*-*-*-*-*-*-*-*-*-*-*-*-*-*-*-*-*-*-*-*-*-*-*-*-*-*-*)

	print_message Verbose_high ("*** Converting to functional view…");

	let array_of_variable_names = Array.make nb_variables "" in
	(* Add normal names *)
	for variable_index = 0 to nb_variables - 1 do
		array_of_variable_names.(variable_index) <- variables.(variable_index);
	done;

	(* Create the functional representation *)
	let variable_names = fun i -> array_of_variable_names.(i) in
	(* Create the functional representation for action types *)
	let action_types = fun action_index -> action_types.(action_index) in
	(* Create the functional representation for the actions of every automaton *)
	let actions_per_automaton = fun automaton_index -> actions_per_automaton.(automaton_index) in
	(* Create the functional representation for the actions of every location of every automaton *)
	let actions_per_location = fun automaton_index location_index -> actions_per_location.(automaton_index).(location_index) in
	(* Invariants *)
	let invariants = fun automaton_index location_index -> invariants.(automaton_index).(location_index) in
	(* Accepting locations *)
	let is_accepting = fun automaton_index location_index -> location_accepting.(automaton_index).(location_index) = Location_accepting in
	(* Urgency *)
	let is_urgent = fun automaton_index location_index -> location_urgency.(automaton_index).(location_index) = Location_urgent in
	(* Costs *)
	let costs = fun automaton_index location_index -> costs.(automaton_index).(location_index) in
	(* Stopwatches *)
	let stopwatches = (fun automaton_index location_index -> stopwatches_array.(automaton_index).(location_index)) in
	(* Transitions *)
	let transitions = fun automaton_index location_index action_index -> transitions.(automaton_index).(location_index).(action_index) in
	(* Transition description *)
	let transitions_description = fun transition_index -> transitions_description.(transition_index) in
	(* Automaton of transition *)
	let automaton_of_transition = fun transition_index -> automaton_of_transition.(transition_index) in
	
	(* Actions *)
	let action_names = fun action_index ->
		try (array_of_action_names.(action_index))
		with _ -> raise (InternalError ("Action index " ^ (string_of_int action_index) ^ " does not exist in the model."))
	in
	
	let nb_locations = List.fold_left (fun current_nb automaton -> current_nb + (List.length (locations_per_automaton automaton))) 0 automata in


	(**-*-*-*-*-*-*-*-*-*-*-*-*-*-*-*-*-*-*-*-*-*-*-*-*-*-*-*-*-*-*-*)
	(* Set the number of discrete variables *)
	(**-*-*-*-*-*-*-*-*-*-*-*-*-*-*-*-*-*-*-*-*-*-*-*-*-*-*-*-*-*-*-*)
	let min_discrete_index = first_discrete_index in
	let max_discrete_index = nb_variables - 1 in
	Location.initialize nb_automata min_discrete_index max_discrete_index;


	(**-*-*-*-*-*-*-*-*-*-*-*-*-*-*-*-*-*-*-*-*-*-*-*-*-*-*-*-*-*-*-*)
	(* Compute the automata per action *)
	(**-*-*-*-*-*-*-*-*-*-*-*-*-*-*-*-*-*-*-*-*-*-*-*-*-*-*-*-*-*-*-*)

	(* List of automata for every action *)
	print_message Verbose_high ("*** Building automata per action…");
	let automata_per_action = make_automata_per_action actions_per_automaton nb_automata nb_actions in

(*	(* Convert the costs *)
	print_message Verbose_total ("*** Building costs (if any)…");
	let costs = convert_costs index_of_variables constants costs in*)

(*	(* Convert the invariants *)
	print_message Verbose_total ("*** Building invariants…");
	let invariants = convert_invariants index_of_variables constants invariants in*)

	(* Convert the stopwatches *)
(* 	print_message Verbose_total ("*** Building stopwatches…"); *)
(*	let stopwatches_fun = (fun automaton_index location_index -> stopwatches.(automaton_index).(location_index)) in*)


	(**-*-*-*-*-*-*-*-*-*-*-*-*-*-*-*-*-*-*-*-*-*-*-*-*-*-*-*-*-*-*-*)
	(* Handling the special reset clock *)
	(**-*-*-*-*-*-*-*-*-*-*-*-*-*-*-*-*-*-*-*-*-*-*-*-*-*-*-*-*-*-*-*)

	(*** NOTE: if it is defined, then it is the last clock in the list of clocks ***)
	let special_reset_clock : clock_index option = if with_special_reset_clock then
		Some (List.nth clocks (nb_clocks - 1))
	else None
	in
	(* The list of clock indexes except the reset clock (used, e.g., to print the model *)
	let clocks_without_special_reset_clock = match special_reset_clock with
		| None -> clocks
		| Some clock_index -> list_remove_first_occurence clock_index clocks
	in

	(* Print metrics if verbose low or in any case in mode translation *)
	if verbose_mode_greater Verbose_low || options#imitator_mode = Translation then(
		print_message Verbose_standard (
			(string_of_int nb_automata) ^ " automat" ^ (if nb_automata > 1 then "a" else "on")
			^ ", "
			^ (string_of_int nb_locations) ^ " location" ^ (s_of_int nb_locations) ^ ", "
			^ (string_of_int nb_transitions) ^ " transition" ^ (s_of_int nb_transitions) ^ ", "
			^ (string_of_int nb_labels) ^ " declared synchronization action" ^ (s_of_int nb_labels) ^ ", "
			^ (string_of_int nb_clocks) ^ " clock variable" ^ (s_of_int nb_clocks) ^ ", "
			^ (string_of_int nb_discrete) ^ " discrete variable" ^ (s_of_int nb_discrete) ^ ", "
			^ (string_of_int nb_parameters) ^ " parameter" ^ (s_of_int nb_parameters) ^ ", "
			^ (string_of_int nb_variables) ^ " variable" ^ (s_of_int nb_variables) ^ ", "
			^ (string_of_int (Hashtbl.length constants)) ^ " constant" ^ (s_of_int (Hashtbl.length constants)) ^ "."
		);
	);


	(**-*-*-*-*-*-*-*-*-*-*-*-*-*-*-*-*-*-*-*-*-*-*-*-*-*-*-*-*-*-*-*)
	(* Detect the L/U nature of the PTA *)
	(**-*-*-*-*-*-*-*-*-*-*-*-*-*-*-*-*-*-*-*-*-*-*-*-*-*-*-*-*-*-*-*)

	(*** NOTE/HACK: duplicate function in StateSpace ***)
	let continuous_part_of_guard (*: LinearConstraint.pxd_linear_constraint*) = function
		| True_guard -> LinearConstraint.pxd_true_constraint()
		| False_guard -> LinearConstraint.pxd_false_constraint()
		| Discrete_guard discrete_guard -> LinearConstraint.pxd_true_constraint()
		| Continuous_guard continuous_guard -> continuous_guard
		| Discrete_continuous_guard discrete_continuous_guard -> discrete_continuous_guard.continuous_guard
	in

	(* 1) Get ALL constraints of guards and invariants *)
	print_message Verbose_total ("*** Retrieving all constraints to detect the L/U nature of the model…");
	(*** BADPROG ***)
	let all_constraints = ref [] in
	(* For all PTA *)
	List.iter (fun automaton_index ->
		let locations_for_this_automaton = locations_per_automaton automaton_index in
		(* For all locations *)
		List.iter (fun location_index ->
			let invariant = invariants automaton_index location_index in

			(* Add invariant *)
			all_constraints := invariant :: !all_constraints;

			let actions_for_this_location = actions_per_location automaton_index location_index in
			(* For all actions *)
			List.iter (fun action_index ->
				let transitions_for_this_location = List.map transitions_description (transitions automaton_index location_index action_index) in
				(* For all transitions *)
				List.iter (fun transition ->

					(* Add guard *)
					(*** NOTE: quite inefficient as we create a lot of pxd_true_constraint() although we just want to know whether they are L/U or not (but OK because prior to model analysis) ***)
					all_constraints := (continuous_part_of_guard transition.guard) :: !all_constraints;
				) transitions_for_this_location;
			) actions_for_this_location;
		) locations_for_this_automaton;
	) automata;

	(* 2) Try to partition parameters as L- and U- *)
	print_message Verbose_high ("*** Detecting the L/U nature of the model…");
	let lu_status =
	try(
		let l_parameters, u_parameters = LinearConstraint.partition_lu parameters !all_constraints in
		(*** TODO: check that all parameters are indeed partitioned (if some parameters appear nowhere, that might be a problem) ***)
		match l_parameters, u_parameters with
		| [] , [] -> PTA_notLU
		| _ , [] -> PTA_L
		| [] , _ -> PTA_U
		| l_parameters, u_parameters -> PTA_LU (l_parameters, u_parameters)
	) with Not_LU -> PTA_notLU
	in



	(**-*-*-*-*-*-*-*-*-*-*-*-*-*-*-*-*-*-*-*-*-*-*-*-*-*-*-*-*-*-*-*)
	(* Construct the initial state *)
	(**-*-*-*-*-*-*-*-*-*-*-*-*-*-*-*-*-*-*-*-*-*-*-*-*-*-*-*-*-*-*-*)
	print_message Verbose_high ("*** Building initial state…");
	let (initial_location, initial_constraint) =
		make_initial_state index_of_automata array_of_location_names index_of_locations index_of_variables parameters removed_variable_names constants type_of_variables variable_names init_discrete_pairs parsed_init_definition in

	(* Add the observer initial constraint *)
	begin
	match initial_observer_constraint with
		| None -> ()
		| Some c -> LinearConstraint.px_intersection_assign initial_constraint [c];
	end;



	(* Build the K0 constraint *)
	let initial_p_constraint = LinearConstraint.px_hide_nonparameters_and_collapse initial_constraint in

	(* Print some information *)
	if verbose_mode_greater Verbose_low then(
		print_message Verbose_low ("Initial parameter constraint:");
		print_message Verbose_low (LinearConstraint.string_of_p_linear_constraint variable_names initial_p_constraint);
	);


	(* Build the X >= 0 constraint *)
	let px_clocks_non_negative = LinearConstraint.px_constraint_of_nonnegative_variables clocks in

	(* Print some information *)
	if verbose_mode_greater Verbose_medium then(
		print_message Verbose_medium ("Constraint X >= 0:");
		print_message Verbose_medium (LinearConstraint.string_of_px_linear_constraint variable_names px_clocks_non_negative);
	);


	(* Build the X >= 0 ^ K0 constraint *)
	let px_clocks_non_negative_and_initial_p_constraint = LinearConstraint.px_intersection [px_clocks_non_negative; (LinearConstraint.px_of_p_constraint initial_p_constraint)] in

	(* Print some information *)
	if verbose_mode_greater Verbose_medium then(
		print_message Verbose_medium ("Constraint X >= 0 ^ K0:");
		print_message Verbose_medium (LinearConstraint.string_of_px_linear_constraint variable_names px_clocks_non_negative_and_initial_p_constraint);
	);


	(**-*-*-*-*-*-*-*-*-*-*-*-*-*-*-*-*-*-*-*-*-*-*-*-*-*-*-*-*-*-*-*)
	(* Convert the projection definition *)
	(**-*-*-*-*-*-*-*-*-*-*-*-*-*-*-*-*-*-*-*-*-*-*-*-*-*-*-*-*-*-*-*)
	print_message Verbose_total ("*** Building the projection definition…");
	let projection = convert_projection_definition index_of_variables parsed_projection_definition in

	(**-*-*-*-*-*-*-*-*-*-*-*-*-*-*-*-*-*-*-*-*-*-*-*-*-*-*-*-*-*-*-*)
	(* Convert the optimization definition *)
	(**-*-*-*-*-*-*-*-*-*-*-*-*-*-*-*-*-*-*-*-*-*-*-*-*-*-*-*-*-*-*-*)
	print_message Verbose_total ("*** Building the optimization definition…");
	let optimization = convert_optimization_definition index_of_variables parsed_optimization_definition in



	(**-*-*-*-*-*-*-*-*-*-*-*-*-*-*-*-*-*-*-*-*-*-*-*-*-*-*-*-*-*-*-*)
	(* Debug prints *)
	(**-*-*-*-*-*-*-*-*-*-*-*-*-*-*-*-*-*-*-*-*-*-*-*-*-*-*-*-*-*-*-*)
	(* Variables *)
	if verbose_mode_greater Verbose_high then(
		print_message Verbose_high ("\n*** All variables:");
		for i = 0 to nb_variables - 1 do
			print_message Verbose_high ("  "
				^ (string_of_int i) ^ " : " ^ (variable_names i)
	(* 			^ (if is_renamed_clock i then " (renamed clock)" else "") *)
			);
		done;
	);

	if verbose_mode_greater Verbose_total then(
		(* Urgency of locations *)
		print_message Verbose_total ("\n*** Urgency of locations:");
		(* For each automaton *)
		List.iter (fun automaton_index ->
			(* Print the automaton name *)
			print_message Verbose_total ("" ^ (automata_names automaton_index) ^ " :");
			(* For each location *)
			List.iter (fun location_index ->
				(* Get the urgency *)
				let my_string =
					if is_urgent automaton_index location_index then "URGENT" else "non-urgent"
				in
				print_message Verbose_total (" - " ^ (location_names automaton_index location_index) ^ " :" ^ my_string);
			) (locations_per_automaton automaton_index);
		) automata;

		(* All action names *)
		print_message Verbose_total ("\n*** All action names:");
		(* For each action *)
		List.iter (fun action_index ->
			print_message Verbose_total ((string_of_int action_index) ^ " -> " ^ (action_names action_index));
		) actions;

		(* Debug print: actions per automaton *)
		print_message Verbose_total ("\n*** Actions per automaton:");
		(* For each automaton *)
		List.iter (fun automaton_index ->
			(* Get the actions *)
			let actions = actions_per_automaton automaton_index in
			(* Print it *)
			let actions_string = string_of_list_of_string_with_sep ", " (List.map action_names actions) in
			print_message Verbose_total ((automata_names automaton_index) ^ " : " ^ actions_string)
		) automata;

		(* Debug print: automata per action *)
		print_message Verbose_total ("\n*** Automata per action:");
		(* For each action *)
		List.iter (fun action_index ->
			(* Get the automata *)
			let automata = automata_per_action action_index in
			(* Print it *)
			let automata_string = string_of_list_of_string_with_sep ", " (List.map automata_names automata) in
			print_message Verbose_total ((action_names action_index) ^ " : " ^ automata_string)
		) actions;


		(* Possible actions per location *)
		print_message Verbose_total ("\n*** Possible actions per location:");
		(* For each automaton *)
		List.iter (fun automaton_index ->
			(* Print the automaton name *)
			print_message Verbose_total ("" ^ (automata_names automaton_index) ^ " :");
			(* For each location *)
			List.iter (fun location_index ->
				(* Get the actions *)
				let actions = actions_per_location automaton_index location_index in
				(* Print it *)
				let my_string = string_of_list_of_string_with_sep ", " (List.map action_names actions) in
				print_message Verbose_total (" - " ^ (location_names automaton_index location_index) ^ " :" ^ my_string);
			) (locations_per_automaton automaton_index);
		) automata;

		(* Debug print: transition indexes *)
		print_message Verbose_total ("\n*** Transitions:");
		(* For each transition *)
		for transition_index = 0 to nb_transitions - 1 do
			(* Get the automaton *)
			let automaton_index = automaton_of_transition transition_index in
			(* Get the transition *)
			let transition = transitions_description transition_index in
			(* Print automaton + action *)
				(*** TODO: print source too (and guard, and reset?!) ***)
			print_message Verbose_total ("Transition " ^ (string_of_int transition_index) ^ ": in automaton '" ^ (automata_names automaton_index) ^ "' via action '" ^ (action_names (transition.action)) ^ "' to location '" ^ (location_names automaton_index (transition.target)) ^ "'")
		done;
		
<<<<<<< HEAD
		print_message Verbose_total ("");
	);

=======
		(* Accepting locations *)
		print_message Verbose_total ("\n*** Accepting locations:");
		(* For each automaton *)
		List.iter (fun automaton_index ->
			(* Print the automaton name *)
			print_message Verbose_total ("" ^ (automata_names automaton_index) ^ " :");
			(* For each location *)
			List.iter (fun location_index ->
				(* Get the accepting status *)
				let my_string =
					if is_accepting automaton_index location_index then "ACCEPTING" else "non-accepting"
				in
				print_message Verbose_total (" - " ^ (location_names automaton_index location_index) ^ " :" ^ my_string);
			) (locations_per_automaton automaton_index);
		) automata;

		(* Urgency of locations *)
		print_message Verbose_total ("\n*** Urgency of locations:");
		(* For each automaton *)
		List.iter (fun automaton_index ->
			(* Print the automaton name *)
			print_message Verbose_total ("" ^ (automata_names automaton_index) ^ " :");
			(* For each location *)
			List.iter (fun location_index ->
				(* Get the urgency *)
				let my_string =
					if is_urgent automaton_index location_index then "URGENT" else "non-urgent"
				in
				print_message Verbose_total (" - " ^ (location_names automaton_index location_index) ^ " :" ^ my_string);
			) (locations_per_automaton automaton_index);
		) automata;	);
	
>>>>>>> 7ffa3f45

	(* Debug print: L/U *)
	begin
	match lu_status with
	| PTA_notLU ->
		print_message Verbose_low ("This model is not an L/U-PTA.");

	| PTA_LU (l_parameters, u_parameters) ->
		print_message Verbose_standard ("This model is an L/U-PTA:");
		print_message Verbose_standard ("- lower-bound parameters {" ^ (string_of_list_of_string_with_sep ", " (List.map variable_names l_parameters)) ^ "}");
		print_message Verbose_standard ("- upper-bound parameters {" ^ (string_of_list_of_string_with_sep ", " (List.map variable_names u_parameters)) ^ "}");

	| PTA_L ->
		print_message Verbose_standard ("This model is an L-PTA.");

	| PTA_U ->
		print_message Verbose_standard ("This model is a U-PTA.");

	end;

	(* Debug print: special global clock *)
	begin
	match global_time_clock with
		| Some name -> print_message Verbose_standard ("A global time clock '" ^ Constants.global_time_clock_name ^ "' has been detected.");
		| None -> print_message Verbose_medium ("No global time clock '" ^ Constants.global_time_clock_name ^ "' detected.");
	end;


	(**-*-*-*-*-*-*-*-*-*-*-*-*-*-*-*-*-*-*-*-*-*-*-*-*-*-*-*-*-*-*-*)
	(*** HACK (big big hack): save some data structures to be used by the parsing and checking of additional file (pi0 or v0), if any ***)
	(**-*-*-*-*-*-*-*-*-*-*-*-*-*-*-*-*-*-*-*-*-*-*-*-*-*-*-*-*-*-*-*)
	saved_index_of_variables	:= Some index_of_variables;
	saved_nb_parameters			:= Some nb_parameters;
	saved_parameters			:= Some parameters;
	saved_parameters_names		:= Some parameters_names;
	saved_variables				:= Some variables;


	(**-*-*-*-*-*-*-*-*-*-*-*-*-*-*-*-*-*-*-*-*-*-*-*-*-*-*-*-*-*-*-*)
	(* Build the final structure *)
	(**-*-*-*-*-*-*-*-*-*-*-*-*-*-*-*-*-*-*-*-*-*-*-*-*-*-*-*-*-*-*-*)
	{
	(* Cardinality *)
	nb_automata    = nb_automata;
	nb_actions     = nb_actions;
	nb_clocks      = nb_clocks;
	nb_discrete    = nb_discrete;
	nb_parameters  = nb_parameters;
	nb_variables   = nb_variables;
	nb_locations   = nb_locations;
	nb_transitions = nb_transitions;

	(* Is there any stopwatch in the model? *)
	has_stopwatches = has_stopwatches;
	(* Is the model an L/U-PTA? *)
	lu_status = lu_status;


	(* The observer *)
	observer_pta = observer_automaton;
	is_observer = (fun automaton_index ->
		match observer_automaton with
		| Some pta -> pta = automaton_index
		| None -> false
	);

	(* The list of clock indexes *)
	clocks = clocks;
	(* True for clocks, false otherwise *)
	is_clock = is_clock;
	(* Index of the special clock to be reset at each transition to measure time elapsing (only used in NZ checking) *)
	special_reset_clock = special_reset_clock;
	(* Index of a special clock meant to measure the global time (how this clock is actually used is up to the model designer *)
	global_time_clock = global_time_clock;
	(* The list of clock indexes except the reset clock (used, e.g., to print the model *)
	clocks_without_special_reset_clock = clocks_without_special_reset_clock;
	(* The list of discrete indexes *)
	discrete = discrete;
	(* True for discrete, false otherwise *)
	is_discrete = is_discrete;
	(* The list of parameter indexes *)
	parameters = parameters;
	(* The non parameters (clocks and discrete) *)
	clocks_and_discrete = list_append clocks discrete;
	(* The non clocks (parameters and discrete) *)
	parameters_and_discrete = list_append parameters discrete;
	(* The non discrete (clocks and parameters) *)
	parameters_and_clocks = list_append parameters clocks;
	(* The function : variable_index -> variable name *)
	variable_names = variable_names;
	(* The type of variables *)
	type_of_variables = type_of_variables;

	(* The automata *)
	automata = automata;
	(* The automata names *)
	automata_names = automata_names;

	(* The locations for each automaton *)
	locations_per_automaton = locations_per_automaton;
	(* The location names for each automaton *)
	location_names = location_names;
	(* The location names for each automaton *)
	(*** HACK ***)
	is_accepting = is_accepting; (* LP: did the same hack *)
	is_urgent = is_urgent;

	(* All action indexes *)
	actions = actions;
	(* Action names *)
	action_names = action_names;
	(* The type of actions *)
	action_types = action_types;
	(* The list of actions for each automaton *)
	actions_per_automaton = actions_per_automaton;
	(* The list of automatons for each action *)
	automata_per_action = automata_per_action;
	(* The list of actions for each automaton for each location *)
	actions_per_location = actions_per_location;

	(* The cost for each automaton and each location *)
	costs = costs;

	(* The invariant for each automaton and each location *)
	invariants = invariants;
	(* The transitions for each automaton and each location and each action *)
	transitions = transitions;
	(* The list of clocks stopped for each automaton and each location *)
	stopwatches = stopwatches;
	(* An array transition_index -> transition *)
	transitions_description = transitions_description;
	(* An array transition_index -> automaton_index *)
	automaton_of_transition = automaton_of_transition;

	(* All clocks non-negative *)
	px_clocks_non_negative = px_clocks_non_negative;
	(* Initial location of the model *)
	initial_location = initial_location;
	(* Initial constraint of the model *)
	initial_constraint = initial_constraint;
	(* Initial constraint of the model projected onto P *)
	initial_p_constraint = initial_p_constraint;
	(* Initial constraint of the model projected onto P and all clocks non-negative *)
	px_clocks_non_negative_and_initial_p_constraint = px_clocks_non_negative_and_initial_p_constraint;


	(* Property defined by the user *)
	user_property = property;
	(* Property defined by the model *)
	correctness_condition = correctness_condition;
	(* List of parameters to project the result onto *)
	projection = projection;
	(* Parameter to be minimized or maximized *)
	optimized_parameter = optimization;

	(* Optional polyhedra *)
(* 	carto = carto_linear_constraints , (p1_min , p1_max) , (p2_min , p2_max); *)
	}




(************************************************************)
(************************************************************)
(** Pi0 conversion *)
(************************************************************)
(************************************************************)

(*------------------------------------------------------------*)
(* Check the pi0 w.r.t. the model parameters *)
(*------------------------------------------------------------*)
let check_pi0 pi0 parameters_names =
  (* Compute the list of variable names *)
  (**** TO OPTIMIZE: not tail recursvie ****)
  let list_of_variables, _ = List.split pi0 in

  (* Compute the multiply defined variables *)
  let multiply_defined_variables = elements_existing_several_times list_of_variables in
  (* Print an error for each of them *)
  List.iter (fun variable_name -> print_error ("The parameter '" ^ variable_name ^ "' was assigned several times a valuation in pi0.")) multiply_defined_variables;

  (*** TODO: only warns if it is always defined to the same value ***)

  (* Check if the variables are all defined *)
  let all_defined = List.fold_left
      (fun all_defined variable_name ->
         if List.mem variable_name list_of_variables then all_defined
         else (
           print_error ("The parameter '" ^ variable_name ^ "' was not assigned a valuation in pi0.");
           false
         )
      )
      true
      parameters_names
  in

  (* Check if some defined variables are not parameters (and warn) *)
  List.iter
    (fun variable_name ->
       if not (List.mem variable_name parameters_names) then (
         print_warning ("'" ^ variable_name ^ "', which is assigned a valuation in pi0, is not a valid parameter name.")
       )
    )
    list_of_variables
  ;

  (* If something went wrong: launch an error *)
  (*	if multiply_defined_variables != [] || not all_defined
    	then false else true*)
  multiply_defined_variables = [] && all_defined



(*------------------------------------------------------------*)
(* Convert the parsed pi0 into a valid pi0 *)
(*------------------------------------------------------------*)
let make_pi0 parsed_pi0 variables nb_parameters =
  let pi0 = new PVal.pval in
  for i = 0 to nb_parameters - 1 do
    let parameter_name = variables.(i) in
    let value = try(
      List.assoc parameter_name parsed_pi0
    ) with Not_found ->
      raise (InternalError ("The parameter name '" ^ parameter_name ^ "' was not found in pi0 although checks should have been performed before."))
    in
    pi0#set_value i value
  done;
  pi0


(*------------------------------------------------------------*)
(* Main function for pi0 parsing and converting *)
(*------------------------------------------------------------*)
let check_and_make_pi0 parsed_pi0 =
  (* Print some information *)
  print_message Verbose_total ("*** Building reference valuation…");

  (*** HACK (big big hack): retrieve the structures saved at the end of the model parsing, and kept for efficiency ***)
  let nb_parameters, parameters, parameters_names, variables =
    match !saved_nb_parameters, !saved_parameters, !saved_parameters_names, !saved_variables with
    | Some nb_parameters, Some parameters, Some parameters_names, Some variables -> nb_parameters, parameters, parameters_names, variables
    | _ -> raise (InternalError("Saved data structures (nb_parameters, parameters_names, variables) not available when parsing reference valuation"))
  in

  (* Verification of the pi0 *)
  if not (check_pi0 parsed_pi0 parameters_names) then raise InvalidPi0;

  (* Construction of the pi0 *)
  let pi0 = make_pi0 parsed_pi0 variables nb_parameters in

  (* Print some information *)
  print_message Verbose_medium ("\n*** Reference valuation pi0:");
  List.iter (fun parameter ->
      print_message Verbose_medium (
        variables.(parameter) ^ " : " ^ (NumConst.string_of_numconst (pi0#get_value parameter))
      )
    ) parameters;

  (* Return the valuation *)
  pi0



(************************************************************)
(************************************************************)
(** V0 conversion *)
(************************************************************)
(************************************************************)

(*------------------------------------------------------------*)
(* Check the V0 w.r.t. the model parameters *)
(*------------------------------------------------------------*)
let check_v0 parsed_v0 parameters_names =
  (* Compute the list of variable names *)
  let list_of_variables = List.map (fun (v, _, _) -> v) parsed_v0 in

  (* Compute the multiply defined variables *)
  let multiply_defined_variables = elements_existing_several_times list_of_variables in
  (* Print an error for each of them *)
  List.iter (fun variable_name -> print_error ("The parameter '" ^ variable_name ^ "' was assigned several times a valuation in v0.")) multiply_defined_variables;

  (*** TODO: only warns if it is always defined to the same value ***)

  (* Check if the variables are all defined *)
  let all_defined = List.fold_left
      (fun all_defined variable_name ->
         if List.mem variable_name list_of_variables then all_defined
         else (
           print_error ("The parameter '" ^ variable_name ^ "' was not assigned a valuation in v0.");
           false
         )
      )
      true
      parameters_names
  in

  (* Check that the intervals are not null *)
  let all_intervals_ok = List.fold_left
      (fun all_intervals_ok (variable_name, a, b) ->
         if NumConst.le a b then all_intervals_ok
         else (
           print_error ("The interval [" ^ (NumConst.string_of_numconst a) ^ ", " ^ (NumConst.string_of_numconst b) ^ "] is null for parameter '" ^ variable_name ^ "' in v0.");
           false
         )
      )
      true
      parsed_v0
  in

  (* Check if some defined variables are not parameters (and warn) *)
  List.iter
    (fun variable_name ->
       if not (List.mem variable_name parameters_names) then (
         print_warning ("'" ^ variable_name ^ "', which is assigned a valuation in v0, is not a valid parameter name.")
       )
    )
    list_of_variables
  ;

  (* If something went wrong: launch an error *)
  multiply_defined_variables = [] && all_defined && all_intervals_ok


(*------------------------------------------------------------*)
(* Convert the parsed v0 into a valid v0 *)
(*------------------------------------------------------------*)
let make_v0 parsed_v0 index_of_variables =
  let v0 = new HyperRectangle.hyper_rectangle in
  List.iter (fun (variable_name, a, b) ->
      try
        (* Get the variable index *)
        let variable_index = Hashtbl.find index_of_variables variable_name in
        (* Update the variable value *)
        v0#set_min variable_index a;
        v0#set_max variable_index b;
      with Not_found ->
        (* No problem: this must be an invalid parameter name (which is ignored) *)
        ()
        (* 			raise (InternalError ("The variable name '" ^ variable_name ^ "' was not found in the list of variables although checks should have been performed before.")) *)
    ) parsed_v0;
  v0


(*------------------------------------------------------------*)
(* Main function for v0 parsing and converting *)
(*------------------------------------------------------------*)
let check_and_make_v0 parsed_v0 =
  (* Print some information *)
  print_message Verbose_total ("*** Building reference hyper-rectangle…");

  (*** HACK (big big hack): retrieve the structures saved at the end of the model parsing, and kept for efficiency ***)
  let index_of_variables, nb_parameters, parameters_names, variables =
    match !saved_index_of_variables, !saved_nb_parameters, !saved_parameters_names, !saved_variables with
    | Some index_of_variables, Some nb_parameters, Some parameters_names, Some variables -> index_of_variables, nb_parameters, parameters_names, variables
    | _ -> raise (InternalError("Saved data structures (index_of_variables, nb_parameters, parameters_names, variables) not available when parsing hyper-rectangle"))
  in

  (* Verification *)
  if not (check_v0 parsed_v0 parameters_names) then raise InvalidV0;

  (* Construction *)
  let v0 = make_v0 parsed_v0 index_of_variables in

  (* Print some information *)
  print_message Verbose_medium ("\n*** Reference rectangle V0:");
  for parameter_index = 0 to nb_parameters - 1 do
    let min = v0#get_min parameter_index in
    let max = v0#get_max parameter_index in
    print_message Verbose_medium (
      variables.(parameter_index) ^ " : [" ^ (NumConst.string_of_numconst min) ^ ", " ^ (NumConst.string_of_numconst max) ^ "]"
    );
  done;

  (* Return the hyper-rectangle *)
  v0



(*
	(**-*-*-*-*-*-*-*-*-*-*-*-*-*-*-*-*-*-*-*-*-*-*-*-*-*-*-*-*-*-*-*)
	(* Constuct the pi0 *)
	(**-*-*-*-*-*-*-*-*-*-*-*-*-*-*-*-*-*-*-*-*-*-*-*-*-*-*-*-*-*-*-*)

	let (pi0 : AbstractModel.pi0), (v0 : AbstractModel.v0) =
		match options#imitator_mode with
		(* No pi0 / v0 *)
		(*** BADPROG : should be an option !!! ***)
		| Translation | State_space_exploration | NDFS_exploration | EF_synthesis | Parametric_deadlock_checking ->
			(* Return blank values *)
			(new PVal.pval)
			,
			(new HyperRectangle.hyper_rectangle)

		(* IM : Pi0 *)
		| Inverse_method ->
			print_message Verbose_total ("*** Building reference valuation…");
			(* Verification of the pi0 *)
			if not (check_pi0 parsed_pi0 parameters_names) then raise InvalidPi0;
			(* Construction of the pi0 *)
			let pi0 = make_pi0 parsed_pi0 variables nb_parameters in
			(* Return the pair *)
			pi0
			,
			(new HyperRectangle.hyper_rectangle)

		(* BC : V0 *)
		| Cover_cartography | Learning_cartography | Shuffle_cartography | Random_cartography _ | RandomSeq_cartography _ | Border_cartography ->
			print_message Verbose_total ("*** Building reference rectangle…");
			(* Verification of the pi0 *)
			if not (check_v0 parsed_v0 parameters_names) then raise InvalidV0;
			(* Construction of the pi0 *)
			let v0 = make_v0 parsed_v0 index_of_variables nb_parameters in
			(* Return the pair *)
			(new PVal.pval)
			,
			v0
	in


	(* Debut print: Pi0 / V0 *)
	if verbose_mode_greater Verbose_medium then(
		match options#imitator_mode with
		| Inverse_method ->
			print_message Verbose_medium ("\n*** Reference valuation pi0:");
			List.iter (fun parameter ->
				print_message Verbose_medium (
					variables.(parameter) ^ " : " ^ (NumConst.string_of_numconst (pi0#get_value parameter))
				)
			) parameters;

		| Cover_cartography | Border_cartography | Random_cartography _ ->
			print_message Verbose_medium ("\n*** Reference rectangle V0:");
			for parameter_index = 0 to nb_parameters - 1 do
				let min = v0#get_min parameter_index in
				let max = v0#get_max parameter_index in
				print_message Verbose_medium (
					variables.(parameter_index) ^ " : [" ^ (NumConst.string_of_numconst min) ^ ", " ^ (NumConst.string_of_numconst max) ^ "]"
				);
			done;

		(* If not IM and not BC: no print *)
		| _ -> ()
	);
	*)<|MERGE_RESOLUTION|>--- conflicted
+++ resolved
@@ -7,9 +7,9 @@
  *
  * Module description: Convert a parsing structure into an abstract model
  *
- * File contributors : Étienne André, Jaime Arias
+ * File contributors : Étienne André, Jaime Arias, Laure Petrucci
  * Created           : 2009/09/09
- * Last modified     : 2019/05/29
+ * Last modified     : 2019/07/05
  *
  ************************************************************)
 
@@ -1981,164 +1981,6 @@
 (* Get all the possible actions for every location of every automaton *)
 (*------------------------------------------------------------*)
 let make_automata index_of_variables constants index_of_automata index_of_locations labels index_of_actions (*removed_variable_names*) removed_synclab_names parsed_automata with_observer_action =
-<<<<<<< HEAD
-  (* Number of automata *)
-  let nb_automata = Hashtbl.length index_of_automata in
-  (* Create an empty array for the actions of every automaton *)
-  let actions_per_automaton = Array.make nb_automata [] in
-  (* Create an empty array for the actions of every location of every automaton *)
-  let actions_per_location = Array.make nb_automata (Array.make 0 []) in
-  (* Create an empty array for the actions of every location of every automaton *)
-  let location_urgency = Array.make nb_automata (Array.make 0 Location_nonurgent) in
-  (* Create an empty array for the costs *)
-  let costs = Array.make nb_automata (Array.make 0 None) in
-  (* Create an empty array for the transitions *)
-  let transitions = Array.make nb_automata (Array.make 0 []) in
-  (* Create an empty array for the invariants *)
-  let invariants = Array.make nb_automata (Array.make 0 (LinearConstraint.pxd_false_constraint ())) in
-  (* Create an empty array for the invariants *)
-  let stopwatches_array = Array.make nb_automata (Array.make 0 []) in
-  (* Does the model has any stopwatch? *)
-  let has_stopwatches = ref false in
-  (* Maintain the index of no_sync *)
-  let no_sync_index = ref (Array.length labels) in
-
-  (* For each automaton (except the observer, if any): *)
-  List.iter
-    (fun (automaton_name, _, locations) ->
-       (* Get the index of the automaton *)
-       print_message Verbose_total ("    - Building automaton " ^ automaton_name);
-       let automaton_index = try (Hashtbl.find index_of_automata automaton_name) with Not_found -> raise (InternalError ("Impossible to find the index of automaton '" ^ automaton_name ^ "'.")) in
-       (* Get the number of locations *)
-       let nb_locations = List.length locations in
-       (* Create the array of lists of actions for this automaton *)
-       actions_per_location.(automaton_index) <- Array.make nb_locations [];
-       (* Create the array of urgent locations for this automaton (default: non-urgent) *)
-       location_urgency.(automaton_index) <- Array.make nb_locations Location_nonurgent;
-       (* Create the array of costs for this automaton *)
-       costs.(automaton_index) <- Array.make nb_locations None;
-       (* Create the array of list of transitions for this automaton *)
-       transitions.(automaton_index) <- Array.make nb_locations [];
-       (* Create the array of invariants for this automaton *)
-       invariants.(automaton_index) <- Array.make nb_locations (LinearConstraint.pxd_false_constraint ());
-       (* Create the array of stopwatches for this automaton *)
-       stopwatches_array.(automaton_index) <- Array.make nb_locations [];
-
-       (* For each location: *)
-       List.iter
-         (fun (location : parsed_location) ->
-            (* Get the index of the location *)
-            let location_index = try (Hashtbl.find index_of_locations.(automaton_index) location.name) with Not_found -> raise (InternalError ("Impossible to find the index of location '" ^ location.name ^ "'.")) in
-
-            (* Create the list of actions for this location, by iterating on parsed_transitions *)
-            let list_of_actions, list_of_transitions =  List.fold_left (fun (current_list_of_actions, current_list_of_transitions) (guard, updates, sync, target_location_name) ->
-                (* Get the index of the target location *)
-                let target_location_index = try (Hashtbl.find index_of_locations.(automaton_index) target_location_name) with Not_found -> raise (InternalError ("Impossible to find the index of location '" ^ target_location_name ^ "'.")) in
-                (* Depend on the action type *)
-                match sync with
-                | ParsingStructure.Sync action_name ->
-                  (* If the 'sync' is within the removed actions, do nothing *)
-                  if List.mem action_name removed_synclab_names then (
-                    current_list_of_actions, current_list_of_transitions
-                    (* Else : *)
-                  ) else (
-                    (* Get the action index *)
-                    let action_index =
-                      try (Hashtbl.find index_of_actions action_name) with Not_found -> raise (InternalError ("Impossible to find the index of action '" ^ action_name ^ "'."))
-                    in
-                    (* Compute the list of actions *)
-                    (action_index :: current_list_of_actions)
-                    ,
-                    (* Compute the list of transitions *)
-                    ((action_index, guard, updates, target_location_index) :: current_list_of_transitions)
-                  )
-                | ParsingStructure.NoSync ->
-                  (* Get the action index *)
-                  let action_index = !no_sync_index in
-                  (* Increment the number of nosync indexes *)
-                  no_sync_index := !no_sync_index + 1;
-                  (* Compute the list of actions *)
-                  (action_index :: current_list_of_actions)
-                  ,
-                  (* Compute the list of transitions *)
-                  ((action_index, guard, updates, target_location_index) :: current_list_of_transitions)
-              ) ([], []) location.transitions in
-
-            (* Update the array of actions per location *)
-            actions_per_location.(automaton_index).(location_index) <- (List.rev (list_only_once list_of_actions));
-
-            (* Update the array of costs per location *)
-            begin
-              match location.cost with
-              | Some cost ->
-                costs.(automaton_index).(location_index) <- Some (
-                    LinearConstraint.cast_p_of_pxd_linear_term
-                      (linear_term_of_linear_expression index_of_variables constants cost)
-                      true
-                  );
-              | None -> ()
-            end;
-
-            (* Update the array of urgency *)
-            let urgency =
-              match location.loc_type with
-              | Parsed_location_urgent -> Location_urgent
-              | Parsed_location_nonurgent -> Location_nonurgent
-            in
-            location_urgency.(automaton_index).(location_index) <- urgency;
-
-
-            (* Update the array of transitions per location *)
-            transitions.(automaton_index).(location_index) <- (List.rev list_of_transitions);
-
-            (* Update the array of invariants *)
-            invariants.(automaton_index).(location_index) <- linear_constraint_of_convex_predicate index_of_variables constants location.invariant;
-
-            (* Does the model has stopwatches? *)
-            if location.stopped != [] then has_stopwatches := true;
-            (* Convert the stopwatches names into variables *)
-            let list_of_stopwatch_names = list_only_once location.stopped in
-            (* Update the array of stopwatches *)
-            stopwatches_array.(automaton_index).(location_index) <- List.map (fun stopwatch_index ->
-                Hashtbl.find index_of_variables stopwatch_index
-              )
-                list_of_stopwatch_names;
-
-         ) locations;
-       (* Update the array of actions per automaton *)
-       let all_actions_for_this_automaton = Array.fold_left (fun list_of_all_actions list_of_actions ->
-           list_union list_of_all_actions list_of_actions
-         ) [] actions_per_location.(automaton_index) in
-       actions_per_automaton.(automaton_index) <- all_actions_for_this_automaton
-    ) parsed_automata;
-
-
-  (* Create the array of action names; add 1 no_sync for the observer, if any *)
-  let nb_actions = !no_sync_index + (if with_observer_action then 1 else 0) in
-  let array_of_action_names = Array.make nb_actions "" in
-  (* Create the array of action types (sync / no_sync) *)
-  let array_of_action_types = Array.make nb_actions Action_type_sync in
-  (* Fill the sync actions *)
-  for i = 0 to (Array.length labels) - 1 do
-    array_of_action_names.(i) <- labels.(i);
-  done;
-  (* Fill the no sync actions *)
-  for i = Array.length labels to nb_actions - 1 - (if with_observer_action then 1 else 0) do
-    array_of_action_names.(i) <- ("nosync_" ^ (string_of_int (i - (Array.length labels) + 1)));
-    array_of_action_types.(i) <- Action_type_nosync;
-  done;
-  (* Fill the array for the observer no_sync *)
-  if with_observer_action then(
-    array_of_action_names.(nb_actions - 1) <- ("nosync_obs");
-    array_of_action_types.(nb_actions - 1) <- Action_type_nosync;
-  );
-
-  (* Create the action list *)
-  let actions = list_of_interval 0 (nb_actions - 1) in
-
-  (* Return all the structures in a functional representation *)
-  actions, array_of_action_names, array_of_action_types, actions_per_automaton, actions_per_location, location_urgency, costs, invariants, stopwatches_array, !has_stopwatches, transitions, (if with_observer_action then Some (nb_actions - 1) else None)
-=======
 	(* Number of automata *)
 	let nb_automata = Hashtbl.length index_of_automata in
 	(* Create an empty array for the actions of every automaton *)
@@ -2146,9 +1988,9 @@
 	(* Create an empty array for the actions of every location of every automaton *)
 	let actions_per_location = Array.make nb_automata (Array.make 0 []) in
 	(* Create an empty array for the actions of every location of every automaton *)
-	let location_accepting = Array.make nb_automata (Array.make 0 Location_nonaccepting) in
+	let location_urgency = Array.make nb_automata (Array.make 0 Location_nonurgent) in
 	(* Create an empty array for the actions of every location of every automaton *)
-	let location_urgency = Array.make nb_automata (Array.make 0 Location_nonurgent) in
+	let location_acceptance = Array.make nb_automata (Array.make 0 Location_nonaccepting) in
 	(* Create an empty array for the costs *)
 	let costs = Array.make nb_automata (Array.make 0 None) in
 	(* Create an empty array for the transitions *)
@@ -2161,21 +2003,21 @@
 	let has_stopwatches = ref false in
 	(* Maintain the index of no_sync *)
 	let no_sync_index = ref (Array.length labels) in
-	
+
 	(* For each automaton (except the observer, if any): *)
 	List.iter
-	(fun (automaton_name, _, locations) ->
+		(fun (automaton_name, _, locations) ->
 		(* Get the index of the automaton *)
 		print_message Verbose_total ("    - Building automaton " ^ automaton_name);
 		let automaton_index = try (Hashtbl.find index_of_automata automaton_name) with Not_found -> raise (InternalError ("Impossible to find the index of automaton '" ^ automaton_name ^ "'.")) in
 		(* Get the number of locations *)
-		let nb_locations = List.length locations in 
+		let nb_locations = List.length locations in
 		(* Create the array of lists of actions for this automaton *)
 		actions_per_location.(automaton_index) <- Array.make nb_locations [];
-		(* Create the array of accepting locations for this automaton (default: non-accepting) *)
-		location_accepting.(automaton_index) <- Array.make nb_locations Location_nonaccepting;
 		(* Create the array of urgent locations for this automaton (default: non-urgent) *)
 		location_urgency.(automaton_index) <- Array.make nb_locations Location_nonurgent;
+		(* Create the array of accepting locations for this automaton (default: non-accepting) *)
+		location_acceptance.(automaton_index) <- Array.make nb_locations Location_nonaccepting;
 		(* Create the array of costs for this automaton *)
 		costs.(automaton_index) <- Array.make nb_locations None;
 		(* Create the array of list of transitions for this automaton *)
@@ -2184,28 +2026,28 @@
 		invariants.(automaton_index) <- Array.make nb_locations (LinearConstraint.pxd_false_constraint ());
 		(* Create the array of stopwatches for this automaton *)
 		stopwatches_array.(automaton_index) <- Array.make nb_locations [];
-		
+
 		(* For each location: *)
 		List.iter
-		(fun (location : parsed_location) -> 
-			(* Get the index of the location *)
-			let location_index = try (Hashtbl.find index_of_locations.(automaton_index) location.name) with Not_found -> raise (InternalError ("Impossible to find the index of location '" ^ location.name ^ "'.")) in
-			
-			(* Create the list of actions for this location, by iterating on parsed_transitions *)
-			let list_of_actions, list_of_transitions =  List.fold_left (fun (current_list_of_actions, current_list_of_transitions) (guard, updates, sync, target_location_name) ->
-				(* Get the index of the target location *)
-				let target_location_index = try (Hashtbl.find index_of_locations.(automaton_index) target_location_name) with Not_found -> raise (InternalError ("Impossible to find the index of location '" ^ target_location_name ^ "'.")) in
-				(* Depend on the action type *)
-				match sync with
-				| ParsingStructure.Sync action_name ->
+			(fun (location : parsed_location) ->
+				(* Get the index of the location *)
+				let location_index = try (Hashtbl.find index_of_locations.(automaton_index) location.name) with Not_found -> raise (InternalError ("Impossible to find the index of location '" ^ location.name ^ "'.")) in
+
+				(* Create the list of actions for this location, by iterating on parsed_transitions *)
+				let list_of_actions, list_of_transitions =  List.fold_left (fun (current_list_of_actions, current_list_of_transitions) (guard, updates, sync, target_location_name) ->
+					(* Get the index of the target location *)
+					let target_location_index = try (Hashtbl.find index_of_locations.(automaton_index) target_location_name) with Not_found -> raise (InternalError ("Impossible to find the index of location '" ^ target_location_name ^ "'.")) in
+					(* Depend on the action type *)
+					match sync with
+					| ParsingStructure.Sync action_name ->
 					(* If the 'sync' is within the removed actions, do nothing *)
 					if List.mem action_name removed_synclab_names then (
 						current_list_of_actions, current_list_of_transitions
-					(* Else : *)
+						(* Else : *)
 					) else (
 						(* Get the action index *)
 						let action_index =
-							try (Hashtbl.find index_of_actions action_name) with Not_found -> raise (InternalError ("Impossible to find the index of action '" ^ action_name ^ "'."))
+						try (Hashtbl.find index_of_actions action_name) with Not_found -> raise (InternalError ("Impossible to find the index of action '" ^ action_name ^ "'."))
 						in
 						(* Compute the list of actions *)
 						(action_index :: current_list_of_actions)
@@ -2213,7 +2055,7 @@
 						(* Compute the list of transitions *)
 						((action_index, guard, updates, target_location_index) :: current_list_of_transitions)
 					)
-				| ParsingStructure.NoSync ->
+					| ParsingStructure.NoSync ->
 					(* Get the action index *)
 					let action_index = !no_sync_index in
 					(* Increment the number of nosync indexes *)
@@ -2223,69 +2065,64 @@
 					,
 					(* Compute the list of transitions *)
 					((action_index, guard, updates, target_location_index) :: current_list_of_transitions)
-			) ([], []) location.transitions in
-			
-			(* Update the array of actions per location *)
-			actions_per_location.(automaton_index).(location_index) <- (List.rev (list_only_once list_of_actions));
-			
-			(* Update the array of costs per location *)
-			begin
-			match location.cost with
-				| Some cost -> 
+				) ([], []) location.transitions in
+
+				(* Update the array of actions per location *)
+				actions_per_location.(automaton_index).(location_index) <- (List.rev (list_only_once list_of_actions));
+
+				(* Update the array of costs per location *)
+				begin
+				match location.cost with
+				| Some cost ->
 					costs.(automaton_index).(location_index) <- Some (
 						LinearConstraint.cast_p_of_pxd_linear_term
-							(linear_term_of_linear_expression index_of_variables constants cost)
-							true
+						(linear_term_of_linear_expression index_of_variables constants cost)
+						true
 					);
 				| None -> ()
-			end;
-			
-			(* Update the array of accepting locations *)
-			let acceptLoc =
-			match location.loc_type with
-			| Parsed_location_urgent_accepting -> Location_accepting
-			| Parsed_location_nonurgent_accepting -> Location_accepting
-			| Parsed_location_urgent_nonaccepting -> Location_nonaccepting
-			| Parsed_location_nonurgent_nonaccepting -> Location_nonaccepting
-			in
-			location_accepting.(automaton_index).(location_index) <- acceptLoc;
-
-			(* Update the array of urgency *)
-			let urgency =
-			match location.loc_type with
-			| Parsed_location_urgent_accepting -> Location_urgent
-			| Parsed_location_urgent_nonaccepting -> Location_urgent
-			| Parsed_location_nonurgent_accepting -> Location_nonurgent
-			| Parsed_location_nonurgent_nonaccepting -> Location_nonurgent
-			in
-			location_urgency.(automaton_index).(location_index) <- urgency;
-
-			
-			(* Update the array of transitions per location *)
-			transitions.(automaton_index).(location_index) <- (List.rev list_of_transitions);
-			
-			(* Update the array of invariants *)
-			invariants.(automaton_index).(location_index) <- linear_constraint_of_convex_predicate index_of_variables constants location.invariant;
-			
-			(* Does the model has stopwatches? *)
-			if location.stopped != [] then has_stopwatches := true;
-			(* Convert the stopwatches names into variables *)
-			let list_of_stopwatch_names = list_only_once location.stopped in
-			(* Update the array of stopwatches *)
-			stopwatches_array.(automaton_index).(location_index) <- List.map (fun stopwatch_index -> 
+				end;
+
+				(* Update the array of urgency *)
+				let urgency =
+				match location.urgency with
+				| Parsed_location_urgent -> Location_urgent
+				| Parsed_location_nonurgent -> Location_nonurgent
+				in
+				location_urgency.(automaton_index).(location_index) <- urgency;
+
+				(* Update the array of acceptance *)
+				let acceptance =
+				match location.acceptance with
+				| Parsed_location_accepting -> Location_accepting
+				| Parsed_location_nonaccepting -> Location_nonaccepting
+				in
+				location_acceptance.(automaton_index).(location_index) <- acceptance;
+
+				(* Update the array of transitions per location *)
+				transitions.(automaton_index).(location_index) <- (List.rev list_of_transitions);
+
+				(* Update the array of invariants *)
+				invariants.(automaton_index).(location_index) <- linear_constraint_of_convex_predicate index_of_variables constants location.invariant;
+
+				(* Does the model has stopwatches? *)
+				if location.stopped != [] then has_stopwatches := true;
+				(* Convert the stopwatches names into variables *)
+				let list_of_stopwatch_names = list_only_once location.stopped in
+				(* Update the array of stopwatches *)
+				stopwatches_array.(automaton_index).(location_index) <- List.map (fun stopwatch_index ->
 					Hashtbl.find index_of_variables stopwatch_index
 				)
-				list_of_stopwatch_names;
-				
-		) locations;
+					list_of_stopwatch_names;
+
+			) locations;
 		(* Update the array of actions per automaton *)
 		let all_actions_for_this_automaton = Array.fold_left (fun list_of_all_actions list_of_actions ->
 			list_union list_of_all_actions list_of_actions
-		) [] actions_per_location.(automaton_index) in
+			) [] actions_per_location.(automaton_index) in
 		actions_per_automaton.(automaton_index) <- all_actions_for_this_automaton
-	) parsed_automata;
-	
-	
+		) parsed_automata;
+
+
 	(* Create the array of action names; add 1 no_sync for the observer, if any *)
 	let nb_actions = !no_sync_index + (if with_observer_action then 1 else 0) in
 	let array_of_action_names = Array.make nb_actions "" in
@@ -2305,13 +2142,12 @@
 		array_of_action_names.(nb_actions - 1) <- ("nosync_obs");
 		array_of_action_types.(nb_actions - 1) <- Action_type_nosync;
 	);
-	
+
 	(* Create the action list *)
 	let actions = list_of_interval 0 (nb_actions - 1) in
-		
+
 	(* Return all the structures in a functional representation *)
-	actions, array_of_action_names, array_of_action_types, actions_per_automaton, actions_per_location, location_accepting, location_urgency, costs, invariants, stopwatches_array, !has_stopwatches, transitions, (if with_observer_action then Some (nb_actions - 1) else None)
->>>>>>> 7ffa3f45
+	actions, array_of_action_names, array_of_action_types, actions_per_automaton, actions_per_location, location_acceptance, location_urgency, costs, invariants, stopwatches_array, !has_stopwatches, transitions, (if with_observer_action then Some (nb_actions - 1) else None)
 
 
 
@@ -3235,7 +3071,7 @@
 	(**-*-*-*-*-*-*-*-*-*-*-*-*-*-*-*-*-*-*-*-*-*-*-*-*-*-*-*-*-*-*-*)
 	print_message Verbose_high ("*** Building automata…");
 	(* Get all the possible actions for every location of every automaton *)
-	let actions, array_of_action_names, action_types, actions_per_automaton, actions_per_location, location_accepting, location_urgency, costs, invariants, stopwatches_array, has_stopwatches, transitions, nosync_obs =
+	let actions, array_of_action_names, action_types, actions_per_automaton, actions_per_location, location_acceptance, location_urgency, costs, invariants, stopwatches_array, has_stopwatches, transitions, nosync_obs =
 		make_automata index_of_variables constants index_of_automata index_of_locations labels index_of_actions (*removed_variable_names *)removed_synclab_names parsed_automata (observer_automaton != None) in
 	let nb_actions = List.length actions in
 
@@ -3406,7 +3242,7 @@
 	(* Invariants *)
 	let invariants = fun automaton_index location_index -> invariants.(automaton_index).(location_index) in
 	(* Accepting locations *)
-	let is_accepting = fun automaton_index location_index -> location_accepting.(automaton_index).(location_index) = Location_accepting in
+	let is_accepting = fun automaton_index location_index -> location_acceptance.(automaton_index).(location_index) = Location_accepting in
 	(* Urgency *)
 	let is_urgent = fun automaton_index location_index -> location_urgency.(automaton_index).(location_index) = Location_urgent in
 	(* Costs *)
@@ -3635,6 +3471,10 @@
 				let my_string =
 					if is_urgent automaton_index location_index then "URGENT" else "non-urgent"
 				in
+				(* Get the acceptance *)
+				let my_string =
+					if is_accepting automaton_index location_index then "ACCEPTING" else "non-accepting"
+				in
 				print_message Verbose_total (" - " ^ (location_names automaton_index location_index) ^ " :" ^ my_string);
 			) (locations_per_automaton automaton_index);
 		) automata;
@@ -3698,44 +3538,8 @@
 			print_message Verbose_total ("Transition " ^ (string_of_int transition_index) ^ ": in automaton '" ^ (automata_names automaton_index) ^ "' via action '" ^ (action_names (transition.action)) ^ "' to location '" ^ (location_names automaton_index (transition.target)) ^ "'")
 		done;
 		
-<<<<<<< HEAD
 		print_message Verbose_total ("");
 	);
-
-=======
-		(* Accepting locations *)
-		print_message Verbose_total ("\n*** Accepting locations:");
-		(* For each automaton *)
-		List.iter (fun automaton_index ->
-			(* Print the automaton name *)
-			print_message Verbose_total ("" ^ (automata_names automaton_index) ^ " :");
-			(* For each location *)
-			List.iter (fun location_index ->
-				(* Get the accepting status *)
-				let my_string =
-					if is_accepting automaton_index location_index then "ACCEPTING" else "non-accepting"
-				in
-				print_message Verbose_total (" - " ^ (location_names automaton_index location_index) ^ " :" ^ my_string);
-			) (locations_per_automaton automaton_index);
-		) automata;
-
-		(* Urgency of locations *)
-		print_message Verbose_total ("\n*** Urgency of locations:");
-		(* For each automaton *)
-		List.iter (fun automaton_index ->
-			(* Print the automaton name *)
-			print_message Verbose_total ("" ^ (automata_names automaton_index) ^ " :");
-			(* For each location *)
-			List.iter (fun location_index ->
-				(* Get the urgency *)
-				let my_string =
-					if is_urgent automaton_index location_index then "URGENT" else "non-urgent"
-				in
-				print_message Verbose_total (" - " ^ (location_names automaton_index location_index) ^ " :" ^ my_string);
-			) (locations_per_automaton automaton_index);
-		) automata;	);
-	
->>>>>>> 7ffa3f45
 
 	(* Debug print: L/U *)
 	begin
@@ -3838,9 +3642,8 @@
 	locations_per_automaton = locations_per_automaton;
 	(* The location names for each automaton *)
 	location_names = location_names;
-	(* The location names for each automaton *)
-	(*** HACK ***)
-	is_accepting = is_accepting; (* LP: did the same hack *)
+	(* The location attributes for each automaton *)
+	is_accepting = is_accepting;
 	is_urgent = is_urgent;
 
 	(* All action indexes *)
