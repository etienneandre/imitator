--- conflicted
+++ resolved
@@ -1,19 +1,19 @@
 (************************************************************
  *
  *                       IMITATOR
- * 
+ *
  * Laboratoire Spécification et Vérification (ENS Cachan & CNRS, France)
  * Université Paris 13, LIPN, CNRS, France
  * Université de Lorraine, CNRS, Inria, LORIA, Nancy, France
- * 
+ *
  * Module description: unbounded exact rational computation using GMP
- * 
+ *
  * File contributors : Étienne André, Dylan Marinho
  * Created           : 2010/03/04
  * Last modified     : 2021/03/09
  *
  ************************************************************)
- 
+
 (**************************************************)
 (* Type definition *)
 (**************************************************)
@@ -52,19 +52,19 @@
 	op result a b;
 	result*)
 
-let add = ( +/ ) 
+let add = ( +/ )
 (*	arithmetic_gen Gmp.Q.add*)
 
-let sub = ( -/ ) 
+let sub = ( -/ )
 (*	arithmetic_gen Gmp.Q.sub*)
 
-let mul = ( */ ) 
+let mul = ( */ )
 (*	arithmetic_gen Gmp.Q.mul*)
 
-let div = ( // ) 
+let div = ( // )
 (*	arithmetic_gen Gmp.Q.div*)
 
-let neg a = Gmp.Q.neg a	
+let neg a = Gmp.Q.neg a
 (*	let a = get_mpq a in           *)
 (*	let result = Gmp.Q.create () in*)
 (*	Gmp.Q.neg result a;            *)
@@ -81,7 +81,7 @@
 
 let get_num = Gmp.Q.get_num
 
-let get_den = Gmp.Q.get_den 
+let get_den = Gmp.Q.get_den
 
 let numconst_of_int i = (Gmp.Q.from_int i)
 
@@ -90,7 +90,7 @@
 let numconst_of_zfrac i j = (Gmp.Q.from_zs i j)
 
 
-(*** WARNING !!!!! 
+(*** WARNING !!!!!
 	It seems that many functions were NOT tester for negative numbers !!!!!
 ***)
 
@@ -123,14 +123,14 @@
 	(* Case int *)
 	if Str.string_match (Str.regexp "^[0-9]+$") str 0 then
 		numconst_of_int_string str
-	
+
 	(* Case fraction *)
 	else if Str.string_match (Str.regexp "^[0-9]+/[0-9]+$") str 0 then
 		let parts = Str.split (Str.regexp_string "/") str in
 		let denominator =  numconst_of_int_string (List.nth parts 0) in
 		let fractional = numconst_of_int_string (List.nth parts 1) in
 		denominator // fractional
-		
+
 	(* Case float *)
 	else if Str.string_match (Str.regexp "^[0-9]+.[0-9]+$") str 0 then(
 (* 			numconst_of_float (float_of_string str) *)
@@ -146,7 +146,7 @@
 		integer_part +/ (fractional_part // denominator)
 	)
 
-	
+
 	(* Otherwise *)
 	else raise (Unknown_numconst ("Impossible to cast the string '" ^ str ^ "' to a NumConst in function numconst_of_string. Unknown type."))
 	(* 	Gmp.Q.from_z (Gmp.Z.from_string str) *)
@@ -155,13 +155,13 @@
 let numconst_of_string str =
 	let s = "^-\\(.+\\)$" in
 	let r = Str.regexp s in
-	
+
 	let matched = try
 		(*** NOTE: try could be safely removed ***)
 		Str.string_match r str 0
 		with Failure f -> raise (Failure("Failure while unserializing numconst '" ^ str ^ "'. Error: " ^ f));
 	in
-	
+
 	(* Case negative *)
 	if matched then(
 		(* Retrieve the rest *)
@@ -175,7 +175,7 @@
 	(* Case positive *)
 	else numconst_of_positive_string str
 
-	
+
 let numconst_of_mpq m = m
 
 let numconst_of_mpz z = Gmp.Q.from_z z
@@ -186,7 +186,7 @@
 	(* Avoid 0/1 *)
 	if a =/ (Gmp.Q.zero) then "0" else(
 		(* Avoid 1/1 *)
-		let den = get_den a in 
+		let den = get_den a in
 		if den = (Gmp.Z.from_int 1) then
 			Gmp.Z.to_string (get_num a)
 		else
@@ -198,31 +198,27 @@
 	(* Avoid 0/1 *)
 	if a =/ (Gmp.Q.zero) then "0" else(
 		(* Avoid 1/1 *)
-		let den = get_den a in 
+		let den = get_den a in
 		if den = (Gmp.Z.from_int 1) then
 			Gmp.Z.to_string (get_num a)
 		else
 			(* Nice predefined function *)
 			let str = Gmp.Q.to_string (get_mpq a) in
 			(*Use regex to split if needed*)
-			
+
 			(* Case int *)
-			if Str.string_match (Str.regexp "^[0-9]+$") str 0 then str 
-			
+			if Str.string_match (Str.regexp "^[0-9]+$") str 0 then str
+
 			(* Case fraction *)
 			else if Str.string_match (Str.regexp "^[0-9]+/[0-9]+$") str 0 then
 				let parts = Str.split (Str.regexp_string "/") str in
 				let denominator =  (*numconst_of_int_string*) (List.nth parts 0) in
 				let fractional = (*numconst_of_int_string*) (List.nth parts 1) in
-<<<<<<< HEAD
 				"{\"op\":\"/\", \"left\":" ^ (denominator) ^ ", \"right\":" ^ (fractional) ^ "}"
-=======
-				"{\"op\":\"/\", \"left\":" ^ (denominator) ^ ", \"right\": " ^ (fractional) ^ "}"
->>>>>>> f3623e46
-				
+
 			(* Case float *)
 			else if Str.string_match (Str.regexp "^[0-9]+.[0-9]+$") str 0 then str
-			
+
 			(* Otherwise *)
 			else raise (Unknown_numconst ("Impossible to cast the string '" ^ str ^ "' in function jani_string_of_numconst. Unknown type."))
 	)
@@ -283,7 +279,7 @@
 
 
 (* Convert to int without checking anything *)
-let raw_to_int n = 
+let raw_to_int n =
 	let den = get_num n in
 	Gmp.Z.to_int den
 
@@ -332,20 +328,20 @@
 let find_multiple_gen tcdiv_q base_number step number =
 	(* 1) Compute m = number - base_number *)
 	let m = sub number base_number in
-	
+
 	(* 2) Compute d = m / step (hence, m = n * step) *)
 	let d = div m step in
-	
+
 	(* 3) Find the closest integer k below d *)
 		(* 3a) Extract numerator and denominator (integers) *)
 	let d_num = get_num d in
 	let d_den = get_den d in
 		(* 3b) Use integer division (rounded above/below) *)
 	let k = tcdiv_q d_num d_den in
-	
+
 	(* 4) Return n = k * step + base_number *)
 	add
-		(mul 
+		(mul
 			(Gmp.Q.from_z k)
 			step
 		)
@@ -356,35 +352,35 @@
 (* That is: find the largest n s.t. n = k * step + base_number, with k integer, and n <= number *)
 let find_multiple_below =
 	find_multiple_gen Gmp.Z.tdiv_q
-		
+
 
 (** WARNING: not really tested !!! *)
 (** Find the closest multiple of step from base_number above (or equal to) number *)
 (* That is: find the smallest n s.t. n = k * step + base_number, with k integer, and n >= number *)
 let find_multiple_above =
 	find_multiple_gen Gmp.Z.cdiv_q
-		
+
 
 (* Return a unique random generator (only one time in an IMITATOR execution - singleton pattern) *)
-let random_generator() = 
+let random_generator() =
 	(* Singleton pattern *)
 	match !random_generator_state with
 		| Some random_generator -> random_generator
 		| None ->
 			(*** HACK: should maybe not be there ***)
 			Random.self_init();
-			
+
 			(* Initialize random *)
 			(*** EXPLANATION: total HACK here, tried greater than 128 (e.g. 255) entails 'exception Invalid_argument("Gmp.Random.randinit"); WARNING! Got one time "Fatal error: exception Invalid_argument("Gmp.Random.randinit")" with 128 too; should add an exception mechanism with retry, just in case...' ***)
 			let max_random = (*max_int*)128 in
-			
+
 			let random_value = ref (Random.int max_random + 1) in
 			(*** HACK: The 4 lines below are written to empirically try a good value ! ***)
 		(*	for i = 0 to 100000 do
 				print_string ".";
 				let _ = Gmp.RNG.randinit (Gmp.RNG.GMP_RAND_ALG_LC random_value) in ()
 			done;*)
-			
+
 			(* Try several times just in case of a "Fatal error: exception Invalid_argument("Gmp.Random.randinit")" *)
 			(*** NOTE (2016/03/23: in fact, it seems the problem simply occurs when random_value = 0! Solution: 1) add "+1" 2) Calling again Random.int is enough ***)
 			let max_tries = 10(*5*) in
@@ -405,7 +401,7 @@
 					prerr_newline();
 				);
 			done;
-			
+
 			let result =
 			match !random_generator with
 				| Some random_generator ->
@@ -429,19 +425,19 @@
 	(* Preliminary check *)
 	if not (is_integer min && is_integer max) then
 		raise (Failure("Random integers must be in between integer bounds."));
-	
+
 	(* Compute the number of integers *)
 	let nb = max -/ min +/ one in
 
 	(* Convert to Z *)
 	let nb = get_num nb in
-	
+
 	(* Compute random *)
 	let random_number = Gmp.Z.urandomm (random_generator()) nb in
 (* 	let plouf = Gmp.Q.mpz_urandomm in *)
 	(* Convert back to Gmp.Q *)
 	let random_number = Gmp.Q.from_z random_number in
-	
+
 	(* Go back to the specified interval *)
 	random_number +/ min
 
@@ -469,7 +465,7 @@
 let n_big2 = numconst_of_string "123456785798579875984848248981718902747574039753457304758" in
 
 let numbers = [a ; b ; c ; d ; e ; n1 ; n2 ; n3 ; n4 ; n_small ; n_small2 ; n_medium; n_big ; n_big2] in
-List.iter (fun number -> 
+List.iter (fun number ->
 	print_string ("\n n = " ^ (string_of_numconst number) ^ " ; Is it an integer ? " ^ (string_of_bool (is_integer number))  ^ " ; Is it an int ? " ^ (string_of_bool (is_int number)));
 ) numbers ;
 
